--- conflicted
+++ resolved
@@ -17,27 +17,16 @@
 from netCDF4 import Dataset
 from atmosphere_column import atmos
 
-<<<<<<< HEAD
 path_to_socrates = os.getcwd()+"/socrates/socrates_main"
 
-def radCompSoc(p,T,Tg):
-=======
 def radCompSoc(atm):
->>>>>>> 42245322
 
     # Write temperature, pressure, and mixing ratios
-    # temp_list = atm.temp
-    # templ_list = 0.99*atm.temp[:]
-    # # hack
-    # templ_list = np.append(templ_list,1.03*atm.temp[-1])
-    # pres_list = atm.p[:]
-    # presl_list = np.append(0.99*pres_list,1.03*pres_list[-1])
 
     templ_list = np.interp(atm.pl[:],atm.p[:],atm.temp[:])
     temp_list =  (templ_list[1:] + templ_list[:-1]) / 2
     pres_list = atm.p[:]
     presl_list = atm.pl[:]
-
 
 
     # CO2 mixing ratio profile
@@ -69,14 +58,8 @@
     basename = 'profile'
     s = " "
 
-<<<<<<< HEAD
-    
     
     seq4 = ("Cl_run_cdf -B", basename,"-s "+path_to_socrates+"/data/spectra/ga7/sp_sw_ga7 -R 1 6 -ch 6 -S -g 2 -C 5")
-=======
-    #call SOCRATES for both LW and SW, moving outputfiles and saving as numpy
-    seq4 = ("Cl_run_cdf -B", basename,"-s /Users/markhammond/Work/Projects/1D-RC-SOC/socrates/socrates_1806/data/spectra/ga7/sp_sw_ga7 -R 1 6 -ch 6 -S -g 2 -C 5")
->>>>>>> 42245322
     seq5 = ("fmove", basename,"currentsw")
     seq6 = ("Cl_run_cdf -B", basename,"-s "+path_to_socrates+"/data/spectra/ga7/sp_lw_ga7 -R 1 9 -ch 9 -I -g 2 -C 5")
     seq7 = ("fmove", basename,"currentlw")
