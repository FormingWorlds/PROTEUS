--- conflicted
+++ resolved
@@ -5,10 +5,6 @@
 # .txt files
 ############
 *.txt
-
-# .json files
-###########
-*.json
 
 # Socrates source
 #################
@@ -28,9 +24,8 @@
 .DS_Store
 __pycache__/
 socrates/socrates_main
-<<<<<<< HEAD
-=======
 output
->>>>>>> 204b481c
 mylog.log
-atmosphere.pdf+atmosphere.pdf
+volatiles_out.dat
+surfaceT.dat