########## PROTEUS configuration file

##### Star configuration

star_model                  = 0                 # Evolution model to use for star (0: Spada, 1: Baraffe)
star_mass                   = 1                 # M_sun, mass of star
star_radius_modern          = 1                 # R_sun, radius of star (TODAY)
star_temperature_modern     = 5772.0            # K, temperature of star (TODAY)
star_luminosity_modern      = 1                 # L_sun, luminosity of star (TODAY) used for Baraffe model
star_age_modern             = 4.567e9             # yr, age of star (TODAY)
star_rot_pctle              = 50.0
star_spectrum               = 'stellar_spectra/Named/sun.txt'   # Stellar spectrum file at 1 AU (TODAY)

##### Planet configuration
semimajoraxis               = 1         # AU, star-planet distance
mass                        = 1         # M_earth
radius                      = 1         # R_earth

zenith_angle                = 48.19     # Cronin+14 Earth-like case with clear sky [arccos(2/3)]
asf_scalefactor             = 0.375     # absorbed solar flux scale factor = 3/8
albedo_s                    = 0.1 		# surface albedo
albedo_pl                   = 0.1   	# Bond albedo (scattering)

eccentricity                = 0.0     # Orbital eccentricity  [dimensionless]

P_top                       = 1.0e-6    # bar, Pressure at TOA

##### PROTEUS settings

iter_max                    = 9000
log_level                   = 'DEBUG'

# Output subdirectory name (relative to output folder)
dir_output                  = 'dummy'

# Choose times
time_star                   = 100.0e6  	# yr, time since star formation
time_target                 = 4.567e+9  # yr, target time for MO evolution

# SOCRATES spectral file to use (relative to FWL_DATA folder)
spectral_file               = 'spectral_files/Frostflow/48/Frostflow.sf'

# Stellar heating toggle, 0: disabled | 1: enabled
stellar_heating             = 1

# Time-stepping stuff
<<<<<<< HEAD
plot_iterfreq               = 50      # Plotting frequency, 0: wait until completion | n: every n iterations
=======
plot_iterfreq               = 0      # Plotting frequency, 0: wait until completion | n: every n iterations
>>>>>>> 7478f360
plot_format                 = 'png'  # Plotting image file format
sspec_dt_update             = 1e9    # Time intervals at which to re-calculate the stellar spectrum
sinst_dt_update             = 1e1    # Time intervals at which to re-calculate the instellation
dt_maximum                  = 3e7    # Maximum time-step
dt_minimum                  = 1e2    # Minimum time-step
dt_method                   = 1      # Time-stepping method, 0: proportional | 1: adaptive | 2: maximum
dt_propconst                = 52.0   # Proportionality constant for dt_method=0
dt_atol                     = 0.02   # Step size atol
dt_rtol                     = 0.05   # Step size rtol
dt_initial                  = 1e2    # Inital step size

# Flux convergence scheme and tolerances for surface equilibration
shallow_ocean_layer         = 0         # 0: off | 1: on
F_atm_bc                    = 0         # Boundary condition choice for F_atm, 0: TOA | 1: Surface
skin_d                      = 0.01      # m
skin_k                      = 2.0       # W m-1 K-1
prevent_warming             = 0         # Require that the planet only cool down over time, 0: disabled | 1: enabled

# Break at solidification?
solid_stop                  = 0
phi_crit                    = 0.005     # melt fraction

# Break at steady state?
steady_stop                 = 0
steady_flux                 = 0.8        # Maximum absolute value of F_atm allowed for convergence
steady_dprel                = 1.0e-9     # Percentage change in melt fraction over time (dp/p)/dt*100

# Break at small flux?
emit_stop                   = 0         # Enable this break condition
F_crit                      = 0.2       # Model will terminate when |F_atm| < F_crit

# Atmospheric escape
escape_model                = 2         # Escape model to be used, 0: None | 1: ZEPHYRUS | 2: Dummy
escape_stop                 = 3e-4      # Terminate when atm mass drops below this fraction of its initial mass
<<<<<<< HEAD
escape_dummy_rate           = 1e6       # Bulk escape rate for dummy escape model [kg s-1]
=======
escape_dummy_rate           = 2e4       # Bulk escape rate for dummy escape model [kg s-1]
>>>>>>> 7478f360

# Method for solving for T(p) profile
atmosphere_model            = 2         # Atmosphere model to be used, 0: JANUS | 1: AGNI | 2: Dummy
atmosphere_surf_state       = 1        # Atmosphere bottom edge boundary condition, 0: free | 1: fixed at T_surf | 2: conductive skin

# Number of levels
atmosphere_nlev             = 40

# Temperature limits throughout atmosphere [K]
min_temperature             = 0.5
max_temperature             = 5000.0

# Clouds
water_cloud                 = 0         # enable water cloud radiative effects? (1: yes, 0: no)
alpha_cloud                 = 0.0       # condensate retention fraction (1 -> fully retained)

# Tropopause type, 0: none | 1: skin temperature | 2: dynamic
tropopause                  = 0

# Rayleigh scattering, 0: Disabled | 1: Enabled
rayleigh                    = 1

# Atmospheric chemistry, 0: Disabled | 1: Equilibrium | 2: Kinetics
atmosphere_chemistry       = 0

##### Interior-specific settings

interior_model              = 2
interior_nlev               = 220
grain_size                  = 0.1

# Mixing length parameterization: 1: variable | 2: constant
mixing_length               = 2

# Standard tolerance for solvers
solver_tolerance            = 1.0e-10

# Maximum absolute surface temperature change [K]
tsurf_poststep_change       = 30.0

# Maximum fractional surface temperature change [fraction]
tsurf_poststep_change_frac  = 0.02

# Fractional core radius
planet_coresize             = 0.55

# Initial entropy conditions for interior
ic_adiabat_entropy          = 2700.0
ic_dsdr                     = -4.698e-06

# Atmosphere heat flux start guess, adjusted during runtime [W/m^2]
F_atm                       = 1e6

# Oxygen fugacity offset relative to the IW buffer (log10 units)
fO2_shift_IW                = 2

# Enable solving for initial partial pressures (0: off | 1: on)
solvevol_use_params          = 1

# Parameters used to solve for initial partial pressures (when solvepp_use_params = 1)
Phi_global                  = 1.0       # Mantle melt fraction initial guess
CH_ratio                    = 1.0       # C/H ratio
hydrogen_earth_oceans       = 6.0       # Hydrogen inventory in units of equivalent Earth oceans
nitrogen_ppmw               = 2.0       # Nitrogen inventory in ppmw relative to mantle mass
sulfur_ppmw                 = 200.0     # Sulfur inventory in ppmw relative to mass of melt

# Prescribed injected partial pressures [bar]
# Summed with solvepp results when solvepp_enabled = 1
H2O_included                = 1
H2O_initial_bar             = 0.0

CO2_included                = 1
CO2_initial_bar             = 0.0

N2_included                 = 1
N2_initial_bar              = 0.0

S2_included                 = 1
S2_initial_bar              = 0.0

SO2_included                = 1
SO2_initial_bar             = 0.0

H2_included                 = 1
H2_initial_bar              = 0.0

CH4_included                = 1
CH4_initial_bar             = 0.0

CO_included                 = 1
CO_initial_bar              = 0.0<|MERGE_RESOLUTION|>--- conflicted
+++ resolved
@@ -44,11 +44,7 @@
 stellar_heating             = 1
 
 # Time-stepping stuff
-<<<<<<< HEAD
-plot_iterfreq               = 50      # Plotting frequency, 0: wait until completion | n: every n iterations
-=======
 plot_iterfreq               = 0      # Plotting frequency, 0: wait until completion | n: every n iterations
->>>>>>> 7478f360
 plot_format                 = 'png'  # Plotting image file format
 sspec_dt_update             = 1e9    # Time intervals at which to re-calculate the stellar spectrum
 sinst_dt_update             = 1e1    # Time intervals at which to re-calculate the instellation
@@ -83,11 +79,7 @@
 # Atmospheric escape
 escape_model                = 2         # Escape model to be used, 0: None | 1: ZEPHYRUS | 2: Dummy
 escape_stop                 = 3e-4      # Terminate when atm mass drops below this fraction of its initial mass
-<<<<<<< HEAD
-escape_dummy_rate           = 1e6       # Bulk escape rate for dummy escape model [kg s-1]
-=======
 escape_dummy_rate           = 2e4       # Bulk escape rate for dummy escape model [kg s-1]
->>>>>>> 7478f360
 
 # Method for solving for T(p) profile
 atmosphere_model            = 2         # Atmosphere model to be used, 0: JANUS | 1: AGNI | 2: Dummy
