--- conflicted
+++ resolved
@@ -82,8 +82,6 @@
         ini_entropy     = 3300.0    # Surface entropy conditions [J K-1 kg-1]
         ini_dsdr        = -4.698e-6 # Interior entropy gradient [J K-1 kg-1 m-1]
 
-<<<<<<< HEAD
-=======
     [interior.aragog]
         logging         = "ERROR"
         num_levels      = 220       # Number of Aragog grid levels
@@ -93,7 +91,6 @@
     [interior.dummy]
         ini_tmagma      = 3500.0    # Initial magma surface temperature [K]
 
->>>>>>> f9cb8c6e
 # Outgassing - physics table
 [outgas]
     fO2_shift_IW    = 4         # log10(ΔIW), atmosphere/interior boundary oxidation state
