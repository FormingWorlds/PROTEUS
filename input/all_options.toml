--- conflicted
+++ resolved
@@ -108,14 +108,9 @@
         spec        = "stellar_spectra/Named/sun.txt" # path to stellar spectrum file
 
     [star.dummy]
-<<<<<<< HEAD
         radius  = 1.0                # Stellar radius [R_sun]
         calculate_radius = true	     # calculate radius using empirical mass-luminosity and mass-radius relations
         Teff    = 5772.0             # Star's brightness temperature [K]
-=======
-        radius  = 1.0           # Stellar radius [R_sun]
-        Teff    = 5772.0        # Star's brightness temperature [K]
->>>>>>> c5cc93c4
 
 # Orbital system
 [orbit]
@@ -137,20 +132,11 @@
 
 # Planetary structure - physics table
 [struct]
-<<<<<<< HEAD
-    set_by      = 'mass_tot' # Variable to set interior structure: 'radius_int' or 'mass_tot'
-    mass_tot    = 1.0        # M_earth
-    radius_int  = "none"     # R_earth
-    corefrac    = 0.55       # non-dim., radius fraction
-    core_density = 10738.33  # Core density [kg m-3]
-    core_heatcap = 880.0     # Core specific heat capacity [J K-1 kg-1]
-=======
     mass_tot     = 1.0          # M_earth
     radius_int   = "none"       # R_earth
     corefrac     = 0.55         # non-dim., radius fraction
     core_density = 10738.33     # Core density [kg m-3]
     core_heatcap = 880.0        # Core specific heat capacity [J K-1 kg-1]
->>>>>>> c5cc93c4
 
     module       = "self"       # self | zalmoxis
 
@@ -217,13 +203,8 @@
 # Volatile escape - physics table
 [escape]
 
-<<<<<<< HEAD
-    module = 'none'    # Which escape module to use
-    reservoir = "outgas"   # Reservoir that sets escaping gas composition
-=======
     module     = "zephyrus"         # Which escape module to use
     reservoir  = "outgas"           # Reservoir that sets escaping gas composition
->>>>>>> c5cc93c4
 
     [escape.zephyrus]
         Pxuv        = 5e-5          # Pressure at which XUV radiation become opaque in the planetary atmosphere [bar]
@@ -243,11 +224,7 @@
     rheo_phi_wid    = 0.2           # Width of rheological transition
     bulk_modulus    = 260e9         # Bulk modulus [Pa]
 
-<<<<<<< HEAD
-    module = "aragog"   # Which interior module to use
-=======
     module = "aragog"       # Which interior module to use
->>>>>>> c5cc93c4
 
     [interior.spider]
         num_levels      = 100       # Number of SPIDER grid levels
@@ -334,15 +311,9 @@
 
     # Set initial volatile inventory by partial pressures in atmosphere if [initial = 'volatiles']
     [delivery.volatiles]
-<<<<<<< HEAD
-        H2O  = 20.0          # partial pressure of H2O
-        CO2  = 30.0          # partial pressure of CO2
-        N2   = 0.0           # etc
-=======
         H2O  = 20.0             # partial pressure of H2O
         CO2  = 30.0             # partial pressure of CO2
         N2   = 0.0              # etc.
->>>>>>> c5cc93c4
         S2   = 0.0
         SO2  = 0.0
         H2S  = 0.0
