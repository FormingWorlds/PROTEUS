<<<<<<< HEAD
# PROTEUS configuration file (version 2.0)

# Root tables should be physical, with the exception of "params"
# Software related options should go within the appropriate physical table

# The general structure is:
#   [root]     metadata
#   [params]   parameters for code execution, output files, time-stepping, convergence
#   [star]     stellar parameters, model selection
#   [orbit]    planetary orbital parameters
#   [struct]   planetary structure (mass, radius)
#   [atmos]    atmosphere parameters, model selection
#   [escape]   escape parameters, model selection
#   [interior] magma ocean model selection and parameters
#   [outgas]   outgassing parameters (fO2) and included volatiles
#   [delivery] initial volatile inventory, and delivery model selection

# ----------------------------------------------------
# Metadata
version = "2.0"
author  = "Harrison Nicholls, Tim Lichtenberg"

# ----------------------------------------------------
# Parameters
[params]
    # output files
    [params.out]
        path        = "escape"
        logging     = "DEBUG"
        plot_mod    = 1      # Plotting frequency, 0: wait until completion | n: every n iterations
        plot_fmt    = "pdf"  # Plotting image file format, "png" or "pdf" recommended

    # time-stepping
    [params.dt]
        minimum      = 3e2    # yr, minimum time-step
        maximum      = 3e7    # yr, maximum time-step
        initial      = 1e4    # yr, inital step size
        starspec     = 1e9    # yr, interval to re-calculate the stellar spectrum
        starinst     = 1e2    # yr, interval to re-calculate the instellation
        method       = "adaptive"  # proportional | adaptive | maximum

        [params.dt.proportional]
            propconst    = 52.0   # Proportionality constant

        [params.dt.adaptive]
            atol         = 0.02   # Step size atol
            rtol         = 0.07   # Step size rtol

    # termination criteria
    [params.stop]

        # required number of iterations
        [params.stop.iters]
            enabled = true
            minimum = 3
            maximum = 9000

        # required time constraints
        [params.stop.time]
            enabled = true
            minimum = 1.0e3     # yr, model will certainly run to t > minimum
            maximum = 4.567e+9     # yr, model will terminate when t > maximum

        # solidification
        [params.stop.solid]
            enabled  = true
            phi_crit = 0.005  # non-dim., model will terminate when global melt fraction < phi_crit

        # radiative equilibrium
        [params.stop.radeqm]
            enabled = true
            F_crit  = 0.2     # W m-2, model will terminate when |F_atm| < F_crit

        # steady state
        [params.stop.steady]
            enabled  = true
            F_crit   = 0.8        # Maximum absolute value of F_atm allowed for convergence
            dprel    = 1.0e-9     # Percentage change in melt fraction over time (dp/p)/dt*100

        [params.stop.escape]
            enabled   = true
            mass_frac = 3e-4      # Stop when atm_mass < this frac of initial mass


# ----------------------------------------------------
# Star
[star]

    # Physical parameters
    mass    = 1.0       # M_sun
    radius  = 1.0       # R_sun
    Teff    = 5772.0    # K
    Lbol    = 1.0       # L_sun
    omega   = 50.0      # rotation percentile
    age_now = 4.567     # Gyr, current age of star used for scaling
    age_ini = 0.100     # Gyr, model initialisation/start age


    module  = "mors"
    [star.mors]
        tracks  = "spada"   # evolution tracks: spada | baraffe
        spec    = "stellar_spectra/Named/sun.txt" # stellar spectrum

# Orbital system
[orbit]
    semimajoraxis   = 1.0       # AU
    eccentricity    = 0.017     # dimensionless
    zenith_angle    = 48.19     # degrees
    s0_factor       = 0.375     # dimensionless

    # No module specifically for tides / orbital dynamics
    module  = "none"


# Planetary structure - physics table
[struct]
    mass        = 1.0       # M_earth
    radius      = 1.0       # R_earth
    corefrac    = 0.55      # non-dim., radius fraction

    # No module for specifically for internal structure
    module  = "none"

# Atmosphere - physics table
[atmos_clim]
    prevent_warming = true      # do not allow the planet to heat up
    surface_d       = 0.01      # m, conductive skin thickness
    surface_k       = 2.0       # W m-1 K-1, conductive skin thermal conductivity
    cloud_enabled   = false     # enable water cloud radiative effects
    cloud_alpha     = 0.0       # condensate retention fraction (1 -> fully retained)
    surf_state      = "skin"    # surface scheme: "mixed_layer" | "fixed" | "skin"
    surf_albedo     = 0.1       # path to file ("string") or grey quantity (float)
    albedo_pl       = 0.1   	# Bond albedo (scattering)
    rayleigh        = true      # enable rayleigh scattering

    module  = "janus"           # Which atmosphere module to use

    [atmos_clim.agni]
        p_top           = 1.0e-5        # bar, top of atmosphere grid pressure
        spectral_group  = "Frostflow"   # which gas opacities to include
        spectral_bands  = "48"          # how many spectral bands?
        num_levels      = 250           # Number of atmospheric grid levels
        chemistry       = "none"        # "none" | "eq" | "kin"
        tmp_minimum     = 0.5           # temperature floor on solver

    [atmos_clim.janus]
        p_top           = 1.0e-6        # bar, top of atmosphere grid pressure
        spectral_group  = "Frostflow"   # which gas opacities to include
        spectral_bands  = "48"          # how many spectral bands?
        F_atm_bc        = 0             # measure outgoing flux at: (0) TOA | (1) Surface
        num_levels      = 250           # Number of atmospheric grid levels
        tmp_minimum     = 0.5           # temperature floor on solver
        tropopause      = "skin"        # none | skin | dynamic

    [atmos_clim.dummy]
        gamma           = 0.7           # atmosphere opacity between 0 and 1

# Volatile escape - physics table
[escape]

    module = "zephyrus"    # Which escape module to use

    [escape.zephyrus]
        some_parameter = "some_value"

    [escape.dummy]
        rate = 2.0e4    #  Bulk unfractionated escape rate [kg s-1]

# Interior - physics table
[interior]
    grain_size      = 0.1   # crystal settling grain size [m]
    F_initial       = 8.0E4 # Initial heat flux guess [W m-2]

    module = "spider"   # Which interior module to use

    [interior.spider]
        num_levels      = 220       # Number of SPIDER grid levels
        mixing_length   = 2         # Mixing length parameterization
        tolerance       = 1.0e-10   # solver tolerance
        tsurf_atol      = 20.0      # tsurf_poststep_change
        tsurf_rtol      = 0.01      # tsurf_poststep_change_frac
        ini_entropy     = 2600.0    # Surface entropy conditions [J K-1 kg-1]
        ini_dsdr        = -4.698e-6 # Interior entropy gradient [J K-1 kg-1 m-1]

    [interior.aragog]
        some_parameter = "some_value"

# Outgassing - physics table
[outgas]
    fO2_shift_IW    = 4         # log10(ΔIW), atmosphere/interior boundary oxidation state

    module = "calliope"         # Which outgassing module to use

    [outgas.calliope]
        include_H2O  = true     # Include H2O compound
        include_CO2  = true     # Include CO2 compound
        include_N2   = true     # Include N2 compound
        include_S2   = true     # Include S2 compound
        include_SO2  = false    # Include SO2 compound
        include_H2   = false    # Include H2 compound
        include_CH4  = false    # Include CH4 compound
        include_CO   = false    # Include CO compound

    [outgas.atmodeller]
        some_parameter = "some_value"

# Volatile delivery - physics table
[delivery]

    # [Settings here for accretion rate, etc.]

    # Which initial inventory to use?
    initial = 'elements'        # "elements" | "volatiles"

    # No module for accretion as of yet
    module = "none"

    # Set initial volatile inventory by planetary element abundances
    [delivery.elements]
        CH_ratio    = 1.0       # C/H ratio in mantle/atmosphere system
        H_oceans    = 6.0       # Hydrogen inventory in units of equivalent Earth oceans, by mass
        N_ppmw      = 2.0       # Nitrogen inventory in ppmw relative to mantle mass, by mass
        S_ppmw      = 200.0     # Sulfur inventory in ppmw relative to mass of melt

    # Set initial volatile inventory by partial pressures in atmosphere
    [delivery.volatiles]
        H2O  = 0.0          # partial pressure of H2O
        CO2  = 0.0          # partial pressure of CO2
        N2   = 0.0          # etc
        S2   = 0.0
        SO2  = 0.0
        H2   = 0.0
        CH4  = 0.0
        CO   = 0.0
=======
########## PROTEUS configuration file

##### Star configuration

star_model                  = 0                 # Evolution model to use for star (0: Spada, 1: Baraffe)
star_mass                   = 1                 # M_sun, mass of star
star_radius_modern          = 1                 # R_sun, radius of star (TODAY)
star_temperature_modern     = 5772.0            # K, temperature of star (TODAY)
star_luminosity_modern      = 1                 # L_sun, luminosity of star (TODAY) used for Baraffe model
star_age_modern             = 4.567e9             # yr, age of star (TODAY)
star_rot_pctle              = 50.0
star_spectrum               = 'stellar_spectra/Named/sun.txt'   # Stellar spectrum file at 1 AU (TODAY)
star_omega                  = 1.0               # Star rotation rate [Omega_sun, rad s-1]

##### Planet configuration
semimajoraxis               = 1         # AU, star-planet distance
mass                        = 1         # M_earth
radius                      = 1         # R_earth

zenith_angle                = 48.19     # Cronin+14 Earth-like case with clear sky [arccos(2/3)]
asf_scalefactor             = 0.375     # absorbed solar flux scale factor = 3/8
albedo_s                    = 0.1 		# surface albedo
albedo_pl                   = 0.1   	# Bond albedo (scattering)

eccentricity                = 0.017     # Orbital eccentricity  [dimensionless]

P_top                       = 1.0e-5    # bar, Pressure at TOA

##### PROTEUS settings

iter_max                    = 9000
log_level                   = 'DEBUG'

# Output subdirectory name (relative to output folder)
dir_output                  = 'escape'

# Choose times
time_star                   = 100.0e6  	# yr, time since star formation
time_target                 = 4.567e+9  # yr, target time for MO evolution

# SOCRATES spectral file to use (relative to FWL_DATA folder)
spectral_file               = 'spectral_files/Frostflow/48/Frostflow.sf'

# Stellar heating toggle, 0: disabled | 1: enabled
stellar_heating             = 1

# Time-stepping stuff
plot_iterfreq               = 1     # Plotting frequency, 0: wait until completion | n: every n iterations
plot_format                 = 'pdf'  # Plotting image file format
sspec_dt_update             = 1e9    # Time intervals at which to re-calculate the stellar spectrum
sinst_dt_update             = 1e2    # Time intervals at which to re-calculate the instellation
dt_maximum                  = 3e7    # Maximum time-step
dt_minimum                  = 3e2    # Minimum time-step
dt_method                   = 1      # Time-stepping method, 0: proportional | 1: adaptive | 2: maximum
dt_propconst                = 52.0   # Proportionality constant for dt_method=0
dt_atol                     = 0.02  # Step size atol
dt_rtol                     = 0.07   # Step size rtol
dt_initial                  = 1e4    # Inital step size

# Flux convergence scheme and tolerances for surface equilibration
shallow_ocean_layer         = 0         # 0: off | 1: on
F_atm_bc                    = 0         # Boundary condition choice for F_atm, 0: TOA | 1: Surface
skin_d                      = 0.01      # m
skin_k                      = 2.0       # W m-1 K-1
prevent_warming             = 1         # Require that the planet only cool down over time, 0: disabled | 1: enabled

# Break at solidification?
solid_stop                  = 1         # Enable this break condition
phi_crit                    = 0.005     # Model terminates with Phi_global < phi_crit

# Break at steady state?
steady_stop                 = 1         # Enable this break condition
steady_flux                 = 0.8       # Maximum absolute value of F_atm allowed for convergence
steady_dprel                = 1.0e-9   # Percentage change in melt fraction over time (dp/p)/dt*100

# Break at small flux?
emit_stop                   = 1         # Enable this break condition
F_crit                      = 0.2       # Critical flux, below which the model will terminate

# Atmospheric escape
escape_model                = 1         # Escape model to be used, 0: None | 1: ZEPHYRUS | 2: Dummy
escape_stop                 = 3e-4      # Terminate when atm mass drops below this fraction of its initial mass
efficiency_factor           = 0.50      # Efficiency factor for energy-limited escape (varies typically 0.1 < epsilon < 0.6) [dimensionless]
escape_el_tidal_correction  = false     # Tidal correction factor


# Method for solving for T(p) profile
atmosphere_model            = 0         # Atmosphere model to be used, 0: JANUS | 1: AGNI
atmosphere_surf_state       = 2         # Atmosphere bottom edge boundary condition, 0: free | 1: fixed at T_surf | 2: conductive skin

# Number of levels
atmosphere_nlev             = 250

# Temperature limits throughout atmosphere [K]
min_temperature             = 0.5
max_temperature             = 5000.0

# Tropopause type, 0: none | 1: skin temperature | 2: dynamic
tropopause                  = 1

# Clouds
water_cloud                 = 0         # enable water cloud radiative effects? (1: yes, 0: no)
alpha_cloud                 = 0.0       # condensate retention fraction (1 -> fully retained)

# Rayleigh scattering, 0: Disabled | 1: Enabled
rayleigh                    = 1

# Atmospheric chemistry, 0: Disabled | 1: Equilibrium | 2: Kinetics
atmosphere_chemistry       = 0

##### Interior-specific settings

interior_model              = 0
interior_nlev               = 220
grain_size                  = 0.1

# Mixing length parameterization: 1: variable | 2: constant
mixing_length               = 2

# Standard tolerance for solvers
solver_tolerance            = 1.0e-10

# Maximum absolute surface temperature change [K]
tsurf_poststep_change       = 20.0

# Maximum fractional surface temperature change [fraction]
tsurf_poststep_change_frac  = 0.01

# Fractional core radius
planet_coresize             = 0.55

# Initial entropy conditions for interior
ic_adiabat_entropy          = 2600.0
ic_dsdr                     = -4.698e-06

# Atmosphere heat flux start guess, adjusted during runtime [W/m^2]
F_atm                       = 8.0E4

# Oxygen fugacity offset relative to the IW buffer (log10 units)
fO2_shift_IW                = 4

# Enable solving for initial partial pressures (0: off | 1: on)
solvevol_use_params          = 1

# Parameters used to solve for initial partial pressures (when solvepp_use_params = 1)
Phi_global                  = 1.0       # Mantle melt fraction initial guess
CH_ratio                    = 1.0       # C/H ratio
hydrogen_earth_oceans       = 6.0       # Hydrogen inventory in units of equivalent Earth oceans
nitrogen_ppmw               = 2.0       # Nitrogen inventory in ppmw relative to mass of melt
sulfur_ppmw                 = 200.0     # Sulfur inventory in ppmw relative to mass of melt

# Prescribed injected partial pressures [bar]
# Summed with solvepp results when solvepp_enabled = 1
H2O_included                = 1
H2O_initial_bar             = 0.0

CO2_included                = 1
CO2_initial_bar             = 0.0

N2_included                 = 1
N2_initial_bar              = 0.0

S2_included                 = 1
S2_initial_bar              = 0.0

SO2_included                = 0
SO2_initial_bar             = 0.0

H2_included                 = 0
H2_initial_bar              = 0.0

CH4_included                = 0
CH4_initial_bar             = 0.0

CO_included                 = 0
CO_initial_bar              = 0.0
>>>>>>> 181d4ceb
<|MERGE_RESOLUTION|>--- conflicted
+++ resolved
@@ -1,4 +1,3 @@
-<<<<<<< HEAD
 # PROTEUS configuration file (version 2.0)
 
 # Root tables should be physical, with the exception of "params"
@@ -232,182 +231,4 @@
         SO2  = 0.0
         H2   = 0.0
         CH4  = 0.0
-        CO   = 0.0
-=======
-########## PROTEUS configuration file
-
-##### Star configuration
-
-star_model                  = 0                 # Evolution model to use for star (0: Spada, 1: Baraffe)
-star_mass                   = 1                 # M_sun, mass of star
-star_radius_modern          = 1                 # R_sun, radius of star (TODAY)
-star_temperature_modern     = 5772.0            # K, temperature of star (TODAY)
-star_luminosity_modern      = 1                 # L_sun, luminosity of star (TODAY) used for Baraffe model
-star_age_modern             = 4.567e9             # yr, age of star (TODAY)
-star_rot_pctle              = 50.0
-star_spectrum               = 'stellar_spectra/Named/sun.txt'   # Stellar spectrum file at 1 AU (TODAY)
-star_omega                  = 1.0               # Star rotation rate [Omega_sun, rad s-1]
-
-##### Planet configuration
-semimajoraxis               = 1         # AU, star-planet distance
-mass                        = 1         # M_earth
-radius                      = 1         # R_earth
-
-zenith_angle                = 48.19     # Cronin+14 Earth-like case with clear sky [arccos(2/3)]
-asf_scalefactor             = 0.375     # absorbed solar flux scale factor = 3/8
-albedo_s                    = 0.1 		# surface albedo
-albedo_pl                   = 0.1   	# Bond albedo (scattering)
-
-eccentricity                = 0.017     # Orbital eccentricity  [dimensionless]
-
-P_top                       = 1.0e-5    # bar, Pressure at TOA
-
-##### PROTEUS settings
-
-iter_max                    = 9000
-log_level                   = 'DEBUG'
-
-# Output subdirectory name (relative to output folder)
-dir_output                  = 'escape'
-
-# Choose times
-time_star                   = 100.0e6  	# yr, time since star formation
-time_target                 = 4.567e+9  # yr, target time for MO evolution
-
-# SOCRATES spectral file to use (relative to FWL_DATA folder)
-spectral_file               = 'spectral_files/Frostflow/48/Frostflow.sf'
-
-# Stellar heating toggle, 0: disabled | 1: enabled
-stellar_heating             = 1
-
-# Time-stepping stuff
-plot_iterfreq               = 1     # Plotting frequency, 0: wait until completion | n: every n iterations
-plot_format                 = 'pdf'  # Plotting image file format
-sspec_dt_update             = 1e9    # Time intervals at which to re-calculate the stellar spectrum
-sinst_dt_update             = 1e2    # Time intervals at which to re-calculate the instellation
-dt_maximum                  = 3e7    # Maximum time-step
-dt_minimum                  = 3e2    # Minimum time-step
-dt_method                   = 1      # Time-stepping method, 0: proportional | 1: adaptive | 2: maximum
-dt_propconst                = 52.0   # Proportionality constant for dt_method=0
-dt_atol                     = 0.02  # Step size atol
-dt_rtol                     = 0.07   # Step size rtol
-dt_initial                  = 1e4    # Inital step size
-
-# Flux convergence scheme and tolerances for surface equilibration
-shallow_ocean_layer         = 0         # 0: off | 1: on
-F_atm_bc                    = 0         # Boundary condition choice for F_atm, 0: TOA | 1: Surface
-skin_d                      = 0.01      # m
-skin_k                      = 2.0       # W m-1 K-1
-prevent_warming             = 1         # Require that the planet only cool down over time, 0: disabled | 1: enabled
-
-# Break at solidification?
-solid_stop                  = 1         # Enable this break condition
-phi_crit                    = 0.005     # Model terminates with Phi_global < phi_crit
-
-# Break at steady state?
-steady_stop                 = 1         # Enable this break condition
-steady_flux                 = 0.8       # Maximum absolute value of F_atm allowed for convergence
-steady_dprel                = 1.0e-9   # Percentage change in melt fraction over time (dp/p)/dt*100
-
-# Break at small flux?
-emit_stop                   = 1         # Enable this break condition
-F_crit                      = 0.2       # Critical flux, below which the model will terminate
-
-# Atmospheric escape
-escape_model                = 1         # Escape model to be used, 0: None | 1: ZEPHYRUS | 2: Dummy
-escape_stop                 = 3e-4      # Terminate when atm mass drops below this fraction of its initial mass
-efficiency_factor           = 0.50      # Efficiency factor for energy-limited escape (varies typically 0.1 < epsilon < 0.6) [dimensionless]
-escape_el_tidal_correction  = false     # Tidal correction factor
-
-
-# Method for solving for T(p) profile
-atmosphere_model            = 0         # Atmosphere model to be used, 0: JANUS | 1: AGNI
-atmosphere_surf_state       = 2         # Atmosphere bottom edge boundary condition, 0: free | 1: fixed at T_surf | 2: conductive skin
-
-# Number of levels
-atmosphere_nlev             = 250
-
-# Temperature limits throughout atmosphere [K]
-min_temperature             = 0.5
-max_temperature             = 5000.0
-
-# Tropopause type, 0: none | 1: skin temperature | 2: dynamic
-tropopause                  = 1
-
-# Clouds
-water_cloud                 = 0         # enable water cloud radiative effects? (1: yes, 0: no)
-alpha_cloud                 = 0.0       # condensate retention fraction (1 -> fully retained)
-
-# Rayleigh scattering, 0: Disabled | 1: Enabled
-rayleigh                    = 1
-
-# Atmospheric chemistry, 0: Disabled | 1: Equilibrium | 2: Kinetics
-atmosphere_chemistry       = 0
-
-##### Interior-specific settings
-
-interior_model              = 0
-interior_nlev               = 220
-grain_size                  = 0.1
-
-# Mixing length parameterization: 1: variable | 2: constant
-mixing_length               = 2
-
-# Standard tolerance for solvers
-solver_tolerance            = 1.0e-10
-
-# Maximum absolute surface temperature change [K]
-tsurf_poststep_change       = 20.0
-
-# Maximum fractional surface temperature change [fraction]
-tsurf_poststep_change_frac  = 0.01
-
-# Fractional core radius
-planet_coresize             = 0.55
-
-# Initial entropy conditions for interior
-ic_adiabat_entropy          = 2600.0
-ic_dsdr                     = -4.698e-06
-
-# Atmosphere heat flux start guess, adjusted during runtime [W/m^2]
-F_atm                       = 8.0E4
-
-# Oxygen fugacity offset relative to the IW buffer (log10 units)
-fO2_shift_IW                = 4
-
-# Enable solving for initial partial pressures (0: off | 1: on)
-solvevol_use_params          = 1
-
-# Parameters used to solve for initial partial pressures (when solvepp_use_params = 1)
-Phi_global                  = 1.0       # Mantle melt fraction initial guess
-CH_ratio                    = 1.0       # C/H ratio
-hydrogen_earth_oceans       = 6.0       # Hydrogen inventory in units of equivalent Earth oceans
-nitrogen_ppmw               = 2.0       # Nitrogen inventory in ppmw relative to mass of melt
-sulfur_ppmw                 = 200.0     # Sulfur inventory in ppmw relative to mass of melt
-
-# Prescribed injected partial pressures [bar]
-# Summed with solvepp results when solvepp_enabled = 1
-H2O_included                = 1
-H2O_initial_bar             = 0.0
-
-CO2_included                = 1
-CO2_initial_bar             = 0.0
-
-N2_included                 = 1
-N2_initial_bar              = 0.0
-
-S2_included                 = 1
-S2_initial_bar              = 0.0
-
-SO2_included                = 0
-SO2_initial_bar             = 0.0
-
-H2_included                 = 0
-H2_initial_bar              = 0.0
-
-CH4_included                = 0
-CH4_initial_bar             = 0.0
-
-CO_included                 = 0
-CO_initial_bar              = 0.0
->>>>>>> 181d4ceb
+        CO   = 0.0