--- conflicted
+++ resolved
@@ -87,11 +87,6 @@
 [star]
 
     # Physical parameters
-<<<<<<< HEAD
-    radius  = 1.0       # R_sun
-    Teff    = 2500.0    # K
-=======
->>>>>>> da2a5603
     mass    = 1.0       # M_sun
     age_ini = 0.100     # Gyr, model initialisation/start age
 
@@ -104,7 +99,7 @@
 
     [star.dummy]
         radius  = 1.0       # R_sun
-        Teff    = 5772.0    # K
+        Teff    = 2700.0    # K
 
 # Orbital system
 [orbit]
