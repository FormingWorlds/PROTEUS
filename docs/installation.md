--- conflicted
+++ resolved
@@ -107,7 +107,6 @@
         pip install -e CALLIOPE/.
         ```
 
-<<<<<<< HEAD
     - ZEPHYRUS escape model
 
         ```console
@@ -115,10 +114,7 @@
         pip install -e ZEPHYRUS/.
         ```
 
-9. Setup PROTEUS coupled framework
-=======
 7. Setup numerical computing library (**PETSc**)
->>>>>>> 1eace056
 
     ```console
     ./tools/get_petsc.sh
