--- conflicted
+++ resolved
@@ -27,16 +27,8 @@
 * `utils/`          – Scripts used for running PROTEUS and its submodules
 * `plot/`           - Plotting scripts
 * `output/`         – Output folder
-<<<<<<< HEAD
-* `tools/`          - Helpful tools for the user
-* `init_coupler.cfg`- Configuration file
-* `docs/`           – Documentation source
-* `pyproject.toml`  – Documentation file
-* `lumache.py`      – Documentation file
-=======
 * `docs/`			– Documentation source
 * `pyproject.toml`	– Documentation file
->>>>>>> 9ba42042
 
 
 ### Installation instructions
@@ -47,13 +39,8 @@
 If using a fresh shell, it is necessary to perform the following steps:     
 1. `conda activate proteus` (if installed with `conda`)
 2. `source PROTEUS.env`
-<<<<<<< HEAD
-Then you can run the code by running: `python proteus.py`      
-Plots are produced in `output/`      
-=======
 Then you can run the code by running: `python CouplerMain.py`      
 By default, plots are produced in `output/`      
->>>>>>> 9ba42042
 
 ### Updating the code
 Run `git submodule update --recursive --remote`