--- conflicted
+++ resolved
@@ -17,19 +17,11 @@
 
 ## Run instructions
 
-<<<<<<< HEAD
-Only attempt to run PROTEUS after you have followed all of the installation instructions.    
-If using a fresh shell, it is necessary to perform the following steps:     
-1. `conda activate proteus` (if using Anaconda/Miniconda)     
-2. `source PROTEUS.env`      
-Then you can start the model by running: `proteus_main.py`. See the ReadTheDocs pages for more information.    
-=======
 Only attempt to run PROTEUS after you have followed all of the installation instructions.
 If using a fresh shell, it is necessary to perform the following steps:
 1. `conda activate proteus` (if using Anaconda/Miniconda)
 2. `source PROTEUS.env`
 Then you can start the model by running: `start_proteus.py`. See the ReadTheDocs pages for more information.
->>>>>>> 69ba590f
 
 ## Updating the code
 
@@ -55,31 +47,17 @@
 
 | Object                | Description                                               |
 | -                     | -                                                         |
-<<<<<<< HEAD
-| `proteus_main.py`     | Main PROTEUS Python script                                |
-=======
 | `start_proteus.py`    | Main PROTEUS Python script                                |
->>>>>>> 69ba590f
 | `README.md`           | Overview file                                             |
 | `pyproject.toml`	    | Project configuration file                                |
 | `CODE_OF_CONDUCT.md`	| Project code of conduct                                   |
 | `LICENSE.txt`         | Project license                                           |
-<<<<<<< HEAD
-=======
 | `src/proteus`         | Source code for PROTEUS                                   |
->>>>>>> 69ba590f
 | `JANUS/`              | Submodule JANUS                                           |
 | `SPIDER/`             | Submodule SPIDER                                          |
 | `VULCAN/`             | Submodule VULCAN                                          |
 | `Mors/`               | Submodule Mors                                            |
-| `src/atmosphere/`     | Code used for interfacing with atmosphere submodules      |
-| `src/utils/`          | Code used for running PROTEUS and its submodules          |
-| `src/plot/`           | Code used for plotting results                            |
 | `output/`             | Output folder with subfolders for each model run          |
 | `input/`              | Input folder (e.g. stellar spectra, example configs)      |
-<<<<<<< HEAD
-| `docs/`			    | Documentation source files                                |
-=======
 | `docs/`			          | Documentation source files                                |
->>>>>>> 69ba590f
 | `examples/`           | Example cases that the model should be able to reproduce  |