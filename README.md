--- conflicted
+++ resolved
@@ -1,30 +1,3 @@
-<<<<<<< HEAD
-[![Documentation Status](https://readthedocs.org/projects/proteus-code/badge/?version=latest)](https://proteus-code.readthedocs.io/en/latest/?badge=latest) 
-[![License](https://img.shields.io/badge/License-Apache_2.0-blue.svg)](https://opensource.org/licenses/Apache-2.0)
-
-![PROTEUS banner](https://raw.githubusercontent.com/FormingWorlds/PROTEUS/mkdocs/docs/images/PROTEUS_white.png#gh-light-mode-only)
-![PROTEUS banner](https://raw.githubusercontent.com/FormingWorlds/PROTEUS/mkdocs/docs/images/PROTEUS_black.png#gh-dark-mode-only)
-
-# PROTEUS Framework for Planetary Evolution
-
-**PROTEUS** is a Python framework that simulates the coupled evolution
-of the atmospheres and interiors of rocky planets.
-
-## Installation instructions   
-
-Click [here](https://proteus-code.readthedocs.io/en/latest/installation.html) for steps and troubleshooting advice.
-
-## Run instructions
-
-Only attempt to run PROTEUS after you have followed all of the installation instructions.    
-If using a fresh shell, it is necessary to perform the following steps:     
-1. `conda activate proteus` (if using Anaconda/Miniconda)     
-2. `source PROTEUS.env`      
-Then you can start the model by running: `proteus.py`. See the ReadTheDocs pages for more information.    
-
-## Updating the code
-
-=======
 [![Tests for PROTEUS](https://github.com/FormingWorlds/actions/workflows/tests.yaml/badge.svg)](https://github.com/FormingWorlds/actions/workflows/tests.yaml)
 ![Coverage](https://gist.githubusercontent.com/stefsmeets/b4ee7dab92e20644bcb3a5ad09f71165/raw/covbadge.svg)
 [![Documentation Status](https://readthedocs.org/projects/fwl-proteus/badge/?version=latest)](https://fwl-proteus.readthedocs.io/en/latest/?badge=latest)
@@ -52,7 +25,6 @@
 
 ## Updating the code
 
->>>>>>> 6f4d97b5
 Run `git submodule update --recursive --remote`
 
 ## Contributors
@@ -89,10 +61,5 @@
 | `plot/`               | Code used for plotting results                            |
 | `output/`             | Output folder with subfolders for each model run          |
 | `input/`              | Input folder (e.g. stellar spectra, example configs)      |
-<<<<<<< HEAD
-| `docs/`			    | Documentation source files                                |
-| `examples/`           | Example cases that the model should be able to reproduce     |
-=======
 | `docs/`			          | Documentation source files                                |
-| `examples/`           | Example cases that the model should be able to reproduce  |
->>>>>>> 6f4d97b5
+| `examples/`           | Example cases that the model should be able to reproduce  |