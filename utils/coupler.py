--- conflicted
+++ resolved
@@ -373,14 +373,8 @@
 
         # Elemental mass inventory
         if escape:
-<<<<<<< HEAD
-            plot_elements(output_dir, COUPLER_options["plot_format"])
-            plot_escape(output_dir, escape_model=COUPLER_options['escape_model'], plot_format=COUPLER_options["plot_format"])
-
-=======
             plot_elements(output_dir, OPTIONS["plot_format"])
-        
->>>>>>> 6f4d97b5
+            plot_escape(output_dir, escape_model=OPTIONS['escape_model'], plot_format=OPTIONS["plot_format"])
     # Filter to only include steps with corresponding NetCDF files
     if not dummy_atm:
         ncs = glob.glob(os.path.join(output_dir, "data", "*_atm.nc"))
