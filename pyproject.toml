--- conflicted
+++ resolved
@@ -23,7 +23,7 @@
 	{name = "Ryan Boukrouche", email = "ryan.boukrouche@astro.su.se"},
 	{name = "Shang-Min Tsai", email = "shangmin.tsai@ucr.edu"},
 	{name = "Hamish Innes", email = "hamish.innes@fu-berlin.de"},
-    {name = "Ben Riegler", email = "ben.riegler@tum.de"},
+  {name = "Ben Riegler", email = "ben.riegler@tum.de"},
 ]
 keywords = [
     "Astronomy",
@@ -59,16 +59,13 @@
     "pandas",
     "scipy",
     "sympy",
-<<<<<<< HEAD
     "astropy",
     "torch",
     "botorch",
     "gpytorch",
     "toml",
-=======
     "zenodo-get",
-    "astropy"
->>>>>>> 857df1b3
+
 ]
 
 [project.urls]
