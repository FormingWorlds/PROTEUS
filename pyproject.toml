--- conflicted
+++ resolved
@@ -43,16 +43,11 @@
     "Topic :: Scientific/Engineering :: Astronomy",
 ]
 dependencies = [
-<<<<<<< HEAD
-    # "fwl-janus",
-    # "fwl-mors",
     "attrs",
     "cattrs",
-=======
     "fwl-janus>=24.9.12",
     "fwl-mors>=24.8.29",
     "fwl-calliope>=24.9.10",
->>>>>>> a0c59193
     "cmcrameri",
     "juliacall",
     "matplotlib",
