"""
PROTEUS run script
"""
from __future__ import annotations

<<<<<<< HEAD
import copy
import logging
import os
import shutil
import sys
import warnings
from datetime import datetime

import mors
import numpy as np
from janus.utils import DownloadSpectralFiles, DownloadStellarSpectra
from janus.utils.StellarSpectrum import InsertStellarSpectrum, PrepareStellarSpectrum

import proteus.utils.constants
from proteus.atmos_clim import RunAtmosphere
from proteus.atmos_clim.agni import DeallocAtmos
from proteus.atmos_clim.wrapper_atmosphere import atm
from proteus.utils.constants import (
    AU,
    L_sun,
    M_earth,
    R_earth,
    const_G,
    element_list,
    secs_per_year,
    volatile_species,
)
from proteus.utils.coupler import (
    CalculateEqmTemperature,
    CreateHelpfileFromDict,
    CreateLockFile,
    ExtendHelpfile,
    GitRevision,
    PrintCurrentState,
    ReadHelpfileFromCSV,
    ReadInitFile,
    SetDirectories,
    UpdatePlots,
    ValidateInitFile,
    WriteHelpfileToCSV,
    ZeroHelpfileRow,
    parse_console_arguments,
)
from proteus.utils.helper import (
    CleanDir,
    PrintHalfSeparator,
    PrintSeparator,
    UpdateStatusfile,
    safe_rm,
)
from proteus.utils.logs import (
    GetCurrentLogfileIndex,
    GetLogfilePath,
    SetupLogger,
    StreamToLogger,
)
from proteus.utils.spider import ReadSPIDER, RunSPIDER
from proteus.utils.surface_gases import (
    CalculateMantleMass,
    equilibrium_atmosphere,
    get_target_from_params,
    get_target_from_pressures,
)


#====================================================================
def main():

    # Parse console arguments
    args = parse_console_arguments()
    resume = bool(args["resume"])

    # Read in COUPLER input file
    cfgsrc = os.path.abspath(str(args["cfg"]))
    OPTIONS = ReadInitFile( cfgsrc , verbose=False )

    # Set directories dictionary
    proteus.utils.constants.dirs = SetDirectories(OPTIONS)
    from proteus.utils.constants import dirs
    UpdateStatusfile(dirs, 0)

    # Validate options
    ValidateInitFile(dirs, OPTIONS)

    # Clean output directory
    if not resume:
        CleanDir(dirs["output"])
        CleanDir(os.path.join(dirs['output'], 'data'))

    # Get next logfile path
    logindex = 1 + GetCurrentLogfileIndex(dirs["output"])
    logpath = GetLogfilePath(dirs["output"], logindex)

    # Switch to logger
    SetupLogger(logpath=logpath, logterm=True, level=OPTIONS["log_level"])
    log = logging.getLogger("PROTEUS")

    # Print information to logger
    log.info(":::::::::::::::::::::::::::::::::::::::::::::::::::::::")
    log.info("            PROTEUS framework (version 0.1)            ")
    log.info(":::::::::::::::::::::::::::::::::::::::::::::::::::::::")
    log.info(" ")
    start_time = datetime.now()
    log.info("Current time: " + start_time.strftime('%Y-%m-%d_%H:%M:%S'))
    log.info("Hostname    : " + str(os.uname()[1]))
    log.info("PROTEUS hash: " + GitRevision(dirs["proteus"]))
    log.info("Py version  : " + sys.version.split(' ')[0])
    log.info("Config file : " + cfgsrc)
    log.info("Output dir  : " + dirs["output"])
    log.info("FWL data dir: " + dirs["fwl"])
    if OPTIONS["atmosphere_model"] in [0,1]:
        log.info("SOCRATES dir: " + dirs["rad"])
    log.info(" ")

    # Count iterations
    loop_counter = {
                    "total": 0,            # Total number of iters performed
                    "total_min"  : 5,      # Minimum number of total loops
                    "total_loops": OPTIONS["iter_max"],   # Maximum number of total loops

                    "init": 0,             # Number of init iters performed
                    "init_loops": 2,       # Maximum number of init iters

                    "steady": 0,           # Number of iterations passed since steady-state declared
                    "steady_loops": 3,     # Number of iterations to perform post-steady state
                    "steady_check": 15     # Number of iterations to look backwards when checking steady state
                    }

    # Model has completed?
    finished = False

    # Config file paths
    cfgbak = os.path.join(dirs["output"],"init_coupler.cfg")

    # Import the appropriate escape module
    if OPTIONS["escape_model"] == 0:
        pass
    elif OPTIONS["escape_model"] == 1:
        from proteus.utils.escape import RunZEPHYRUS
    elif OPTIONS["escape_model"] == 2:
        from proteus.utils.escape import RunDummyEsc
    else:
        UpdateStatusfile(dirs, 20)
        raise Exception("Invalid escape model")

    # Is the model resuming from a previous state?
    if not resume:
        # New simulation

        # SPIDER initial condition
        IC_INTERIOR = 1

        # Copy config file to output directory, for future reference
        shutil.copyfile(args["cfg"], cfgbak)

        # No previous iterations to be stored. It is therefore important that the
        #    submodules do not try to read data from the 'past' iterations, since they do
        #    not yet exist.
        hf_all = None

        # Create an empty initial row for helpfile
        hf_row = ZeroHelpfileRow()

        # Initial time
        hf_row["Time"] =    0.0
        hf_row["age_star"]= OPTIONS["time_star"]

        # Initial guess for flux
        hf_row["F_atm"]   = OPTIONS["F_atm"]
        hf_row["F_int"]   = hf_row["F_atm"]
        hf_row["T_eqm"]   = 2000.0

        # Planet size conversion, and calculate mantle mass (= liquid + solid)
        hf_row["M_planet"] = OPTIONS["mass"] * M_earth
        hf_row["R_planet"] = OPTIONS["radius"] * R_earth
        hf_row["gravity"] = const_G * hf_row["M_planet"] / (hf_row["R_planet"]**2.0)
        hf_row["M_mantle"] = CalculateMantleMass(hf_row["R_planet"],
                                                 hf_row["M_planet"],
                                                 OPTIONS["planet_coresize"])


        # Store partial pressures and list of included volatiles
        log.info("Input partial pressures:")
        inc_vols = []
        for s in volatile_species:
            key_pp = str(s+"_initial_bar")
            key_in = str(s+"_included")

            log.info("    %-6s : %-5.2f bar (included = %s)"%(s, OPTIONS[key_pp],
                                                            str(OPTIONS[key_in]>0)))

            if OPTIONS[key_in] > 0:
                inc_vols.append(s)
                hf_row[s+"_bar"] = max(1.0e-30, float(OPTIONS[key_pp]))
            else:
                hf_row[s+"_bar"] = 0.0
        log.info("Included volatiles: " + str(inc_vols))

    else:
        # Resuming from disk
        log.info("Resuming the simulation from the disk")

        # Copy cfg file
        if os.path.exists(cfgbak):
            if cfgbak == cfgsrc:
                # resuming from backed-up cfg file, not the original
                pass
            else:
                # delete old and copy new
                safe_rm(cfgbak)
                shutil.copyfile(cfgsrc, cfgbak)

        # SPIDER initial condition
        IC_INTERIOR = 2

        # Read helpfile from disk
        hf_all = ReadHelpfileFromCSV(dirs["output"])

        # Check length
        if len(hf_all) <= loop_counter["init_loops"]+1:
            raise Exception("Simulation is too short to be resumed")

        # Get last row
        hf_row = hf_all.iloc[-1].to_dict()

        # Set loop counters
        loop_counter["total"] = len(hf_all)
        loop_counter["init"] = loop_counter["init_loops"]+1

        # Set instellation
        S_0 = hf_row["F_ins"]
        F_inst_prev = S_0

        # Set volatile mass targets f
        solvevol_target = {}
        for e in element_list:
            if e == 'O':
                continue
            solvevol_target[e] = hf_row[e+"_kg_total"]

    # Download all basic data.
    # (to be improved such that we only download the one we need)
    DownloadSpectralFiles()
    DownloadStellarSpectra()

    spectral_file_nostar = os.path.join(dirs["fwl"] , OPTIONS["spectral_file"])
    if not os.path.exists(spectral_file_nostar):
        UpdateStatusfile(dirs, 20)
        raise Exception("Spectral file does not exist at '%s'" % spectral_file_nostar)

    # Runtime spectral file path
    spfile_path = os.path.join(dirs["output"] , "runtime.sf")

    # Handle stellar spectrum...

    # Store copy of modern spectrum in memory (1 AU)
    sspec_prev = -np.inf
    sinst_prev = -np.inf
    star_modern_path = os.path.join(dirs["fwl"],OPTIONS["star_spectrum"])
    shutil.copyfile(star_modern_path, os.path.join(dirs["output"],"-1.sflux"))

    # Prepare stellar models
    match OPTIONS['star_model']:
        case 0: # SPADA (MORS)
            # download evolution track data if not present
            mors.DownloadEvolutionTracks("/Spada")

            # load modern spectrum
            star_struct_modern = mors.spec.Spectrum()
            star_struct_modern.LoadTSV(star_modern_path)
            star_struct_modern.CalcBandFluxes()

            # get best rotation percentile
            # star_pctle, _ = mors.synthesis.FitModernProperties(star_struct_modern,
            #                                                    OPTIONS["star_mass"],
            #                                                    OPTIONS["star_age_modern"]/1e6)

            # modern properties
            star_props_modern = mors.synthesis.GetProperties(OPTIONS["star_mass"],
                                                             OPTIONS["star_rot_pctle"],
                                                             OPTIONS["star_age_modern"]/1e6)

        case 1:  # BARAFFE
            modern_wl, modern_fl = mors.ModernSpectrumLoad(star_modern_path,
                                                           dirs['output']+'/-1.sflux')

            mors.DownloadEvolutionTracks("/Baraffe")
            baraffe = mors.BaraffeTrack(OPTIONS["star_mass"])

        case _:
            UpdateStatusfile(dirs, 20)
            raise Exception("Invalid stellar model '%d'" % OPTIONS['star_model'])

    # Create lockfile
    keepalive_file = CreateLockFile(dirs["output"])

    # Main loop
    UpdateStatusfile(dirs, 1)
    while not finished:

        # New rows
        if loop_counter["total"] > 0:
            # Create new row to hold the updated variables. This will be
            #    overwritten by the routines below.
            hf_row = hf_all.iloc[-1].to_dict()

        log.info(" ")
        PrintSeparator()
        log.info("Loop counters")
        log.info("init    total     steady")
        log.info("%1d/%1d   %04d/%04d   %02d/%02d" % (
                 loop_counter["init"],  loop_counter["init_loops"],
                 loop_counter["total"], loop_counter["total_loops"],
                 loop_counter["steady"],loop_counter["steady_loops"]
                 ))


        ############### INTERIOR
        PrintHalfSeparator()

        # Previous magma temperature
        if loop_counter["init"] < loop_counter["init_loops"]:
            prev_T_magma = 9000.0
        else:
            prev_T_magma = hf_all.iloc[-1]["T_magma"]

        # Run SPIDER
        RunSPIDER( dirs, OPTIONS, IC_INTERIOR,
                        loop_counter, hf_all, hf_row )
        sim_time, spider_result = ReadSPIDER(dirs, OPTIONS,
                                             hf_row["Time"], prev_T_magma,
                                             hf_row["R_planet"])

        for k in spider_result.keys():
            if k in hf_row.keys():
                hf_row[k] = spider_result[k]

        # Do not allow melt fraction to increase
        if (OPTIONS["prevent_warming"] == 1) \
            and (loop_counter["init"] >= loop_counter["init_loops"]):
            hf_row["Phi_global"] = min(hf_row["Phi_global"], hf_all.iloc[-1]["Phi_global"])

        # Advance current time in main loop according to interior step
        dt = float(sim_time) - hf_row["Time"]
        hf_row["Time"]     += dt # in years
        hf_row["age_star"] += dt # in years

        ############### / INTERIOR


        ############### STELLAR FLUX MANAGEMENT
        PrintHalfSeparator()
        log.info("Stellar flux management...")

        # Calculate new instellation and radius
        if (abs( hf_row["Time"] - sinst_prev ) > OPTIONS['sinst_dt_update']) \
            or (loop_counter["total"] == 0):

            sinst_prev = hf_row['Time']

            # Get previous instellation
            if (loop_counter["total"] > 0):
                F_inst_prev = S_0
            else:
                F_inst_prev = 0.0

            if (OPTIONS["stellar_heating"] > 0):
                log.info("Updating instellation and radius")

                match OPTIONS['star_model']:
                    case 0:
                        hf_row["R_star"] = mors.Value(OPTIONS["star_mass"],
                                                      hf_row["age_star"]/1e6, 'Rstar') * mors.const.Rsun * 1.0e-2
                        S_0 =  mors.Value(OPTIONS["star_mass"],
                                          hf_row["age_star"]/1e6, 'Lbol') * L_sun / ( 4. * np.pi * AU * AU * OPTIONS["mean_distance"]**2.0 )
                    case 1:
                        hf_row["R_star"] = baraffe.BaraffeStellarRadius(hf_row["age_star"])
                        S_0 = baraffe.BaraffeSolarConstant(hf_row["age_star"],
                                                           OPTIONS["mean_distance"])

                # Calculate new eqm temperature
                T_eqm_new = CalculateEqmTemperature(S_0,
                                                 OPTIONS["asf_scalefactor"],
                                                 OPTIONS["albedo_pl"])

            else:
                log.info("Stellar heating is disabled")
                T_eqm_new   = 0.0
                S_0 = 0.0

            hf_row["F_ins"]  =  S_0          # instellation
            hf_row["T_eqm"]  =  T_eqm_new
            hf_row["T_skin"] =  T_eqm_new * (0.5**0.25) # Assuming a grey stratosphere in radiative eqm (https://doi.org/10.5194/esd-7-697-2016)

            log.debug("Instellation change: %+.4e W m-2 (to 4dp)" % abs(S_0 - F_inst_prev))

        # Calculate a new (historical) stellar spectrum
        if ( ( abs( hf_row["Time"] - sspec_prev ) > OPTIONS['sspec_dt_update'] ) \
            or (loop_counter["total"] == 0) ):

            sspec_prev = hf_row["Time"]

            # Remove old spectral file if it exists
            safe_rm(spfile_path)
            safe_rm(spfile_path+"_k")

            log.info("Updating stellar spectrum")
            match OPTIONS['star_model']:
                case 0:
                    synthetic = mors.synthesis.CalcScaledSpectrumFromProps(star_struct_modern,
                                                                           star_props_modern,
                                                                           hf_row["age_star"]/1e6)
                    fl = synthetic.fl   # at 1 AU
                    wl = synthetic.wl
                case 1:
                    fl = baraffe.BaraffeSpectrumCalc(hf_row["age_star"],
                                                     OPTIONS["star_luminosity_modern"],
                                                     modern_fl)
                    wl = modern_wl

            # Scale fluxes from 1 AU to TOA
            fl *= (1.0 / OPTIONS["mean_distance"])**2.0

            # Save spectrum to file
            header = '# WL(nm)\t Flux(ergs/cm**2/s/nm)   Stellar flux at t_star = %.2e yr'%hf_row["age_star"]
            np.savetxt(os.path.join(dirs["output"],"data","%d.sflux"%hf_row["Time"]),
                       np.array([wl,fl]).T,
                       header=header,comments='',fmt="%.8e",delimiter='\t')


            # Prepare spectral file for JANUS
            if OPTIONS["atmosphere_model"] == 0:
                # Generate a new SOCRATES spectral file containing this new spectrum
                star_spec_src = dirs["output"]+"socrates_star.txt"
                #    Update stdout
                old_stdout , old_stderr = sys.stdout , sys.stderr
                sys.stdout = StreamToLogger(log, logging.INFO)
                sys.stderr = StreamToLogger(log, logging.ERROR)
                #    Spectral file stuff
                PrepareStellarSpectrum(wl,fl,star_spec_src)
                InsertStellarSpectrum(  spectral_file_nostar,
                                        star_spec_src,
                                        dirs["output"]
                                    )
                os.remove(star_spec_src)
                #    Restore stdout
                sys.stdout , sys.stderr = old_stdout , old_stderr

            # Other cases...
            #  - AGNI will prepare the file itself
            #  - dummy_atmosphere does not require this file

        else:
            log.info("New spectrum not required at this time")

        ############### / STELLAR FLUX MANAGEMENT


        ############### ESCAPE

        if (loop_counter["total"] >= loop_counter["init_loops"]) \
            and (OPTIONS["escape_model"] > 0):

            PrintHalfSeparator()

            if OPTIONS["escape_model"] == 1:
                esc_result = RunZEPHYRUS(hf_row, dt,
                                         OPTIONS['star_mass'],
                                         OPTIONS['star_omega'],
                                         OPTIONS['escape_el_tidal_correction'],
                                         OPTIONS['mean_distance']*AU,
                                         OPTIONS["eccentricity"],
                                         hf_row["M_planet"],
                                         OPTIONS["efficiency_factor"],
                                         hf_row["R_planet"],
                                         hf_row["R_planet"])

            elif OPTIONS["escape_model"] == 2:
                esc_result = RunDummyEsc(hf_row, dt, OPTIONS["escape_dummy_rate"])

            # store total escape rate
            hf_row["esc_rate_total"] = esc_result["rate_bulk"]
            log.info("Bulk escape rate: %.2e kg yr-1 = %.2e kg s-1" % (hf_row["esc_rate_total"] * secs_per_year, hf_row["esc_rate_total"]))
            # update elemental mass targets
            for e in element_list:
                if e=='O':
                    continue

                # store change, for statistics
                esc_m  = esc_result[e+"_kg_total"]

                # update total elemental inventory
                solvevol_target[e] = esc_m

                # do not allow negative masses
                solvevol_target[e] = max(0.0, solvevol_target[e])

        ############### / ESCAPE

        ############### OUTGASSING
        PrintHalfSeparator()
        solvevol_inp = copy.deepcopy(OPTIONS)
        solvevol_inp["M_mantle"] =   hf_row["M_mantle"]
        solvevol_inp["T_magma"] =    hf_row["T_magma"]
        solvevol_inp["Phi_global"] = hf_row["Phi_global"]
        solvevol_inp["gravity"]  =   hf_row["gravity"]
        solvevol_inp["mass"]  =      hf_row["M_planet"]
        solvevol_inp["radius"]  =    hf_row["R_planet"]

        #    recalculate mass targets during init phase, since these will be adjusted
        #    depending on the true melt fraction and T_magma found by SPIDER at runtime.
        if (loop_counter["init"] < loop_counter["init_loops"]):

            # calculate target mass of atoms (except O, which is derived from fO2)
            if OPTIONS["solvevol_use_params"] > 0:
                solvevol_target = get_target_from_params(solvevol_inp)
            else:
                solvevol_target = get_target_from_pressures(solvevol_inp)

            # prevent numerical issues
            for key in solvevol_target.keys():
                if solvevol_target[key] < 1.0e4:
                    solvevol_target[key] = 0.0

        #   do calculation
        with warnings.catch_warnings():
            # Suppress warnings from surface_gases solver, since they are triggered when
            # the model makes a poor guess for the composition. These are then discarded,
            # so the warning should not propagate anywhere. Errors are still printed.
            warnings.filterwarnings("ignore", category=RuntimeWarning)
            solvevol_result = equilibrium_atmosphere(solvevol_target, solvevol_inp)

        #    store results
        for k in solvevol_result.keys():
            if k in hf_row.keys():
                hf_row[k] = solvevol_result[k]

        #    calculate total atmosphere mass
        hf_row["M_atm"] = 0.0
        for s in volatile_species:
            hf_row["M_atm"] += hf_row[s+"_kg_atm"]
        ############### / OUTGASSING


        ############### ATMOSPHERE SUB-LOOP
        RunAtmosphere(OPTIONS, dirs, loop_counter, spfile_path, hf_all, hf_row)

        ############### HOUSEKEEPING AND CONVERGENCE CHECK

        PrintHalfSeparator()

        # Update init loop counter
        # Next init iter
        if loop_counter["init"] < loop_counter["init_loops"]:
            loop_counter["init"]    += 1
            hf_row["Time"]     = 0.
        # Reset restart flag once SPIDER has correct heat flux
        if loop_counter["total"] >= loop_counter["init_loops"]:
            IC_INTERIOR = 2

        # Adjust total iteration counters
        loop_counter["total"]       += 1

        # Update full helpfile
        if loop_counter["total"]>1:
            # append row
            hf_all = ExtendHelpfile(hf_all, hf_row)
        else:
            # first iter => generate new HF from dict
            hf_all = CreateHelpfileFromDict(hf_row)

        # Write helpfile to disk
        WriteHelpfileToCSV(dirs["output"], hf_all)

        # Print info to terminal and log file
        PrintCurrentState(hf_row)

        # Stop simulation when planet is completely solidified
        if (OPTIONS["solid_stop"] == 1) and (hf_row["Phi_global"] <= OPTIONS["phi_crit"]):
            UpdateStatusfile(dirs, 10)
            log.info("")
            log.info("===> Planet solidified! <===")
            log.info("")
            finished = True

        # Stop simulation when flux is small
        if (OPTIONS["emit_stop"] == 1) and (loop_counter["total"] > loop_counter["init_loops"]+1) \
            and ( abs(hf_row["F_atm"]) <= OPTIONS["F_crit"]):
            UpdateStatusfile(dirs, 14)
            log.info("")
            log.info("===> Planet no longer cooling! <===")
            log.info("")
            finished = True

        # Determine when the simulation enters a steady state
        if (OPTIONS["steady_stop"] == 1) and (loop_counter["total"] > loop_counter["steady_check"]*2+5) and (loop_counter["steady"] == 0):
            # How many iterations to look backwards
            lb1 = -int(loop_counter["steady_check"])
            lb2 = -1

            # Get data
            arr_t = np.array(hf_all["Time"])
            arr_f = np.array(hf_all["F_atm"])
            arr_p = np.array(hf_all["Phi_global"])

            # Time samples
            t1 = arr_t[lb1]
            t2 = arr_t[lb2]

            # Flux samples
            flx_m = max(abs(arr_f[lb1]),abs(arr_f[lb2]))

            # Check melt fraction rate
            phi_1 =  arr_p[lb1]
            phi_2 =  arr_p[lb2]
            phi_r = abs(phi_2 - phi_1) / (t2 - t1)

            # Stop when flux is small and melt fraction is unchanging
            if (flx_m < OPTIONS["steady_flux"]) and (phi_r < OPTIONS["steady_dprel"]):
                log.debug("Steady state declared")
                loop_counter["steady"] = 1

        # Steady-state handling
        if loop_counter["steady"] > 0:
            if loop_counter["steady"] <= loop_counter["steady_loops"]:
                loop_counter["steady"] += 1
            else:
                UpdateStatusfile(dirs, 11)
                log.info("")
                log.info("===> Planet entered a steady state! <===")
                log.info("")
                finished = True

        # Atmosphere has escaped
        if hf_row["M_atm"] <= OPTIONS["escape_stop"]*hf_all.iloc[0]["M_atm"]:
            UpdateStatusfile(dirs, 15)
            log.info("")
            log.info("===> Atmosphere has escaped! <===")
            log.info("")
            finished = True

        # Maximum time reached
        if (hf_row["Time"] >= OPTIONS["time_target"]):
            UpdateStatusfile(dirs, 13)
            log.info("")
            log.info("===> Target time reached! <===")
            log.info("")
            finished = True

        # Maximum loops reached
        if (loop_counter["total"] > loop_counter["total_loops"]):
            UpdateStatusfile(dirs, 12)
            log.info("")
            log.info("===> Maximum number of iterations reached! <===")
            log.info("")
            finished = True

        # Check if the minimum number of loops have been performed
        if finished and (loop_counter["total"] < loop_counter["total_min"]):
            log.info("Minimum number of iterations not yet attained; continuing...")
            finished = False
            UpdateStatusfile(dirs, 1)

        # Check if keepalive file has been removed - this means that the model should exit ASAP
        if not os.path.exists(keepalive_file):
            UpdateStatusfile(dirs, 25)
            log.info("")
            log.info("===> Model exit was requested! <===")
            log.info("")
            finished=True

        # Make plots if required and go to next iteration
        if (OPTIONS["plot_iterfreq"] > 0) and (loop_counter["total"] % OPTIONS["plot_iterfreq"] == 0) and (not finished):
            PrintHalfSeparator()
            log.info("Making plots")
            UpdatePlots( dirs["output"], OPTIONS )

        ############### / HOUSEKEEPING AND CONVERGENCE CHECK

    # ----------------------
    # FINAL THINGS BEFORE EXIT
    PrintHalfSeparator()

    # Deallocate atmosphere
    if OPTIONS["atmosphere_model"] == 1:
        DeallocAtmos(atm)

    # Clean up files
    safe_rm(keepalive_file)

    # Plot conditions at the end
    UpdatePlots( dirs["output"], OPTIONS, end=True)
    end_time = datetime.now()
    log.info("Simulation stopped at: "+end_time.strftime('%Y-%m-%d_%H:%M:%S'))

    run_time = end_time - start_time
    run_time = run_time.total_seconds()/60 # minutes
    if run_time > 60:
        run_time /= 60 # hours
        log.info("Total runtime: %.2f hours" % run_time )
    else:
        log.info("Total runtime: %.2f minutes" % run_time )

    # EXIT
    return

#====================================================================
if __name__ == '__main__':
    main()
    print("Goodbye")
    exit(0)
=======
from proteus import Proteus
>>>>>>> 851fc7c9

runner = Proteus(config_path='input/default.toml')
runner.start(
    resume=False,
)<|MERGE_RESOLUTION|>--- conflicted
+++ resolved
@@ -3,721 +3,7 @@
 """
 from __future__ import annotations
 
-<<<<<<< HEAD
-import copy
-import logging
-import os
-import shutil
-import sys
-import warnings
-from datetime import datetime
-
-import mors
-import numpy as np
-from janus.utils import DownloadSpectralFiles, DownloadStellarSpectra
-from janus.utils.StellarSpectrum import InsertStellarSpectrum, PrepareStellarSpectrum
-
-import proteus.utils.constants
-from proteus.atmos_clim import RunAtmosphere
-from proteus.atmos_clim.agni import DeallocAtmos
-from proteus.atmos_clim.wrapper_atmosphere import atm
-from proteus.utils.constants import (
-    AU,
-    L_sun,
-    M_earth,
-    R_earth,
-    const_G,
-    element_list,
-    secs_per_year,
-    volatile_species,
-)
-from proteus.utils.coupler import (
-    CalculateEqmTemperature,
-    CreateHelpfileFromDict,
-    CreateLockFile,
-    ExtendHelpfile,
-    GitRevision,
-    PrintCurrentState,
-    ReadHelpfileFromCSV,
-    ReadInitFile,
-    SetDirectories,
-    UpdatePlots,
-    ValidateInitFile,
-    WriteHelpfileToCSV,
-    ZeroHelpfileRow,
-    parse_console_arguments,
-)
-from proteus.utils.helper import (
-    CleanDir,
-    PrintHalfSeparator,
-    PrintSeparator,
-    UpdateStatusfile,
-    safe_rm,
-)
-from proteus.utils.logs import (
-    GetCurrentLogfileIndex,
-    GetLogfilePath,
-    SetupLogger,
-    StreamToLogger,
-)
-from proteus.utils.spider import ReadSPIDER, RunSPIDER
-from proteus.utils.surface_gases import (
-    CalculateMantleMass,
-    equilibrium_atmosphere,
-    get_target_from_params,
-    get_target_from_pressures,
-)
-
-
-#====================================================================
-def main():
-
-    # Parse console arguments
-    args = parse_console_arguments()
-    resume = bool(args["resume"])
-
-    # Read in COUPLER input file
-    cfgsrc = os.path.abspath(str(args["cfg"]))
-    OPTIONS = ReadInitFile( cfgsrc , verbose=False )
-
-    # Set directories dictionary
-    proteus.utils.constants.dirs = SetDirectories(OPTIONS)
-    from proteus.utils.constants import dirs
-    UpdateStatusfile(dirs, 0)
-
-    # Validate options
-    ValidateInitFile(dirs, OPTIONS)
-
-    # Clean output directory
-    if not resume:
-        CleanDir(dirs["output"])
-        CleanDir(os.path.join(dirs['output'], 'data'))
-
-    # Get next logfile path
-    logindex = 1 + GetCurrentLogfileIndex(dirs["output"])
-    logpath = GetLogfilePath(dirs["output"], logindex)
-
-    # Switch to logger
-    SetupLogger(logpath=logpath, logterm=True, level=OPTIONS["log_level"])
-    log = logging.getLogger("PROTEUS")
-
-    # Print information to logger
-    log.info(":::::::::::::::::::::::::::::::::::::::::::::::::::::::")
-    log.info("            PROTEUS framework (version 0.1)            ")
-    log.info(":::::::::::::::::::::::::::::::::::::::::::::::::::::::")
-    log.info(" ")
-    start_time = datetime.now()
-    log.info("Current time: " + start_time.strftime('%Y-%m-%d_%H:%M:%S'))
-    log.info("Hostname    : " + str(os.uname()[1]))
-    log.info("PROTEUS hash: " + GitRevision(dirs["proteus"]))
-    log.info("Py version  : " + sys.version.split(' ')[0])
-    log.info("Config file : " + cfgsrc)
-    log.info("Output dir  : " + dirs["output"])
-    log.info("FWL data dir: " + dirs["fwl"])
-    if OPTIONS["atmosphere_model"] in [0,1]:
-        log.info("SOCRATES dir: " + dirs["rad"])
-    log.info(" ")
-
-    # Count iterations
-    loop_counter = {
-                    "total": 0,            # Total number of iters performed
-                    "total_min"  : 5,      # Minimum number of total loops
-                    "total_loops": OPTIONS["iter_max"],   # Maximum number of total loops
-
-                    "init": 0,             # Number of init iters performed
-                    "init_loops": 2,       # Maximum number of init iters
-
-                    "steady": 0,           # Number of iterations passed since steady-state declared
-                    "steady_loops": 3,     # Number of iterations to perform post-steady state
-                    "steady_check": 15     # Number of iterations to look backwards when checking steady state
-                    }
-
-    # Model has completed?
-    finished = False
-
-    # Config file paths
-    cfgbak = os.path.join(dirs["output"],"init_coupler.cfg")
-
-    # Import the appropriate escape module
-    if OPTIONS["escape_model"] == 0:
-        pass
-    elif OPTIONS["escape_model"] == 1:
-        from proteus.utils.escape import RunZEPHYRUS
-    elif OPTIONS["escape_model"] == 2:
-        from proteus.utils.escape import RunDummyEsc
-    else:
-        UpdateStatusfile(dirs, 20)
-        raise Exception("Invalid escape model")
-
-    # Is the model resuming from a previous state?
-    if not resume:
-        # New simulation
-
-        # SPIDER initial condition
-        IC_INTERIOR = 1
-
-        # Copy config file to output directory, for future reference
-        shutil.copyfile(args["cfg"], cfgbak)
-
-        # No previous iterations to be stored. It is therefore important that the
-        #    submodules do not try to read data from the 'past' iterations, since they do
-        #    not yet exist.
-        hf_all = None
-
-        # Create an empty initial row for helpfile
-        hf_row = ZeroHelpfileRow()
-
-        # Initial time
-        hf_row["Time"] =    0.0
-        hf_row["age_star"]= OPTIONS["time_star"]
-
-        # Initial guess for flux
-        hf_row["F_atm"]   = OPTIONS["F_atm"]
-        hf_row["F_int"]   = hf_row["F_atm"]
-        hf_row["T_eqm"]   = 2000.0
-
-        # Planet size conversion, and calculate mantle mass (= liquid + solid)
-        hf_row["M_planet"] = OPTIONS["mass"] * M_earth
-        hf_row["R_planet"] = OPTIONS["radius"] * R_earth
-        hf_row["gravity"] = const_G * hf_row["M_planet"] / (hf_row["R_planet"]**2.0)
-        hf_row["M_mantle"] = CalculateMantleMass(hf_row["R_planet"],
-                                                 hf_row["M_planet"],
-                                                 OPTIONS["planet_coresize"])
-
-
-        # Store partial pressures and list of included volatiles
-        log.info("Input partial pressures:")
-        inc_vols = []
-        for s in volatile_species:
-            key_pp = str(s+"_initial_bar")
-            key_in = str(s+"_included")
-
-            log.info("    %-6s : %-5.2f bar (included = %s)"%(s, OPTIONS[key_pp],
-                                                            str(OPTIONS[key_in]>0)))
-
-            if OPTIONS[key_in] > 0:
-                inc_vols.append(s)
-                hf_row[s+"_bar"] = max(1.0e-30, float(OPTIONS[key_pp]))
-            else:
-                hf_row[s+"_bar"] = 0.0
-        log.info("Included volatiles: " + str(inc_vols))
-
-    else:
-        # Resuming from disk
-        log.info("Resuming the simulation from the disk")
-
-        # Copy cfg file
-        if os.path.exists(cfgbak):
-            if cfgbak == cfgsrc:
-                # resuming from backed-up cfg file, not the original
-                pass
-            else:
-                # delete old and copy new
-                safe_rm(cfgbak)
-                shutil.copyfile(cfgsrc, cfgbak)
-
-        # SPIDER initial condition
-        IC_INTERIOR = 2
-
-        # Read helpfile from disk
-        hf_all = ReadHelpfileFromCSV(dirs["output"])
-
-        # Check length
-        if len(hf_all) <= loop_counter["init_loops"]+1:
-            raise Exception("Simulation is too short to be resumed")
-
-        # Get last row
-        hf_row = hf_all.iloc[-1].to_dict()
-
-        # Set loop counters
-        loop_counter["total"] = len(hf_all)
-        loop_counter["init"] = loop_counter["init_loops"]+1
-
-        # Set instellation
-        S_0 = hf_row["F_ins"]
-        F_inst_prev = S_0
-
-        # Set volatile mass targets f
-        solvevol_target = {}
-        for e in element_list:
-            if e == 'O':
-                continue
-            solvevol_target[e] = hf_row[e+"_kg_total"]
-
-    # Download all basic data.
-    # (to be improved such that we only download the one we need)
-    DownloadSpectralFiles()
-    DownloadStellarSpectra()
-
-    spectral_file_nostar = os.path.join(dirs["fwl"] , OPTIONS["spectral_file"])
-    if not os.path.exists(spectral_file_nostar):
-        UpdateStatusfile(dirs, 20)
-        raise Exception("Spectral file does not exist at '%s'" % spectral_file_nostar)
-
-    # Runtime spectral file path
-    spfile_path = os.path.join(dirs["output"] , "runtime.sf")
-
-    # Handle stellar spectrum...
-
-    # Store copy of modern spectrum in memory (1 AU)
-    sspec_prev = -np.inf
-    sinst_prev = -np.inf
-    star_modern_path = os.path.join(dirs["fwl"],OPTIONS["star_spectrum"])
-    shutil.copyfile(star_modern_path, os.path.join(dirs["output"],"-1.sflux"))
-
-    # Prepare stellar models
-    match OPTIONS['star_model']:
-        case 0: # SPADA (MORS)
-            # download evolution track data if not present
-            mors.DownloadEvolutionTracks("/Spada")
-
-            # load modern spectrum
-            star_struct_modern = mors.spec.Spectrum()
-            star_struct_modern.LoadTSV(star_modern_path)
-            star_struct_modern.CalcBandFluxes()
-
-            # get best rotation percentile
-            # star_pctle, _ = mors.synthesis.FitModernProperties(star_struct_modern,
-            #                                                    OPTIONS["star_mass"],
-            #                                                    OPTIONS["star_age_modern"]/1e6)
-
-            # modern properties
-            star_props_modern = mors.synthesis.GetProperties(OPTIONS["star_mass"],
-                                                             OPTIONS["star_rot_pctle"],
-                                                             OPTIONS["star_age_modern"]/1e6)
-
-        case 1:  # BARAFFE
-            modern_wl, modern_fl = mors.ModernSpectrumLoad(star_modern_path,
-                                                           dirs['output']+'/-1.sflux')
-
-            mors.DownloadEvolutionTracks("/Baraffe")
-            baraffe = mors.BaraffeTrack(OPTIONS["star_mass"])
-
-        case _:
-            UpdateStatusfile(dirs, 20)
-            raise Exception("Invalid stellar model '%d'" % OPTIONS['star_model'])
-
-    # Create lockfile
-    keepalive_file = CreateLockFile(dirs["output"])
-
-    # Main loop
-    UpdateStatusfile(dirs, 1)
-    while not finished:
-
-        # New rows
-        if loop_counter["total"] > 0:
-            # Create new row to hold the updated variables. This will be
-            #    overwritten by the routines below.
-            hf_row = hf_all.iloc[-1].to_dict()
-
-        log.info(" ")
-        PrintSeparator()
-        log.info("Loop counters")
-        log.info("init    total     steady")
-        log.info("%1d/%1d   %04d/%04d   %02d/%02d" % (
-                 loop_counter["init"],  loop_counter["init_loops"],
-                 loop_counter["total"], loop_counter["total_loops"],
-                 loop_counter["steady"],loop_counter["steady_loops"]
-                 ))
-
-
-        ############### INTERIOR
-        PrintHalfSeparator()
-
-        # Previous magma temperature
-        if loop_counter["init"] < loop_counter["init_loops"]:
-            prev_T_magma = 9000.0
-        else:
-            prev_T_magma = hf_all.iloc[-1]["T_magma"]
-
-        # Run SPIDER
-        RunSPIDER( dirs, OPTIONS, IC_INTERIOR,
-                        loop_counter, hf_all, hf_row )
-        sim_time, spider_result = ReadSPIDER(dirs, OPTIONS,
-                                             hf_row["Time"], prev_T_magma,
-                                             hf_row["R_planet"])
-
-        for k in spider_result.keys():
-            if k in hf_row.keys():
-                hf_row[k] = spider_result[k]
-
-        # Do not allow melt fraction to increase
-        if (OPTIONS["prevent_warming"] == 1) \
-            and (loop_counter["init"] >= loop_counter["init_loops"]):
-            hf_row["Phi_global"] = min(hf_row["Phi_global"], hf_all.iloc[-1]["Phi_global"])
-
-        # Advance current time in main loop according to interior step
-        dt = float(sim_time) - hf_row["Time"]
-        hf_row["Time"]     += dt # in years
-        hf_row["age_star"] += dt # in years
-
-        ############### / INTERIOR
-
-
-        ############### STELLAR FLUX MANAGEMENT
-        PrintHalfSeparator()
-        log.info("Stellar flux management...")
-
-        # Calculate new instellation and radius
-        if (abs( hf_row["Time"] - sinst_prev ) > OPTIONS['sinst_dt_update']) \
-            or (loop_counter["total"] == 0):
-
-            sinst_prev = hf_row['Time']
-
-            # Get previous instellation
-            if (loop_counter["total"] > 0):
-                F_inst_prev = S_0
-            else:
-                F_inst_prev = 0.0
-
-            if (OPTIONS["stellar_heating"] > 0):
-                log.info("Updating instellation and radius")
-
-                match OPTIONS['star_model']:
-                    case 0:
-                        hf_row["R_star"] = mors.Value(OPTIONS["star_mass"],
-                                                      hf_row["age_star"]/1e6, 'Rstar') * mors.const.Rsun * 1.0e-2
-                        S_0 =  mors.Value(OPTIONS["star_mass"],
-                                          hf_row["age_star"]/1e6, 'Lbol') * L_sun / ( 4. * np.pi * AU * AU * OPTIONS["mean_distance"]**2.0 )
-                    case 1:
-                        hf_row["R_star"] = baraffe.BaraffeStellarRadius(hf_row["age_star"])
-                        S_0 = baraffe.BaraffeSolarConstant(hf_row["age_star"],
-                                                           OPTIONS["mean_distance"])
-
-                # Calculate new eqm temperature
-                T_eqm_new = CalculateEqmTemperature(S_0,
-                                                 OPTIONS["asf_scalefactor"],
-                                                 OPTIONS["albedo_pl"])
-
-            else:
-                log.info("Stellar heating is disabled")
-                T_eqm_new   = 0.0
-                S_0 = 0.0
-
-            hf_row["F_ins"]  =  S_0          # instellation
-            hf_row["T_eqm"]  =  T_eqm_new
-            hf_row["T_skin"] =  T_eqm_new * (0.5**0.25) # Assuming a grey stratosphere in radiative eqm (https://doi.org/10.5194/esd-7-697-2016)
-
-            log.debug("Instellation change: %+.4e W m-2 (to 4dp)" % abs(S_0 - F_inst_prev))
-
-        # Calculate a new (historical) stellar spectrum
-        if ( ( abs( hf_row["Time"] - sspec_prev ) > OPTIONS['sspec_dt_update'] ) \
-            or (loop_counter["total"] == 0) ):
-
-            sspec_prev = hf_row["Time"]
-
-            # Remove old spectral file if it exists
-            safe_rm(spfile_path)
-            safe_rm(spfile_path+"_k")
-
-            log.info("Updating stellar spectrum")
-            match OPTIONS['star_model']:
-                case 0:
-                    synthetic = mors.synthesis.CalcScaledSpectrumFromProps(star_struct_modern,
-                                                                           star_props_modern,
-                                                                           hf_row["age_star"]/1e6)
-                    fl = synthetic.fl   # at 1 AU
-                    wl = synthetic.wl
-                case 1:
-                    fl = baraffe.BaraffeSpectrumCalc(hf_row["age_star"],
-                                                     OPTIONS["star_luminosity_modern"],
-                                                     modern_fl)
-                    wl = modern_wl
-
-            # Scale fluxes from 1 AU to TOA
-            fl *= (1.0 / OPTIONS["mean_distance"])**2.0
-
-            # Save spectrum to file
-            header = '# WL(nm)\t Flux(ergs/cm**2/s/nm)   Stellar flux at t_star = %.2e yr'%hf_row["age_star"]
-            np.savetxt(os.path.join(dirs["output"],"data","%d.sflux"%hf_row["Time"]),
-                       np.array([wl,fl]).T,
-                       header=header,comments='',fmt="%.8e",delimiter='\t')
-
-
-            # Prepare spectral file for JANUS
-            if OPTIONS["atmosphere_model"] == 0:
-                # Generate a new SOCRATES spectral file containing this new spectrum
-                star_spec_src = dirs["output"]+"socrates_star.txt"
-                #    Update stdout
-                old_stdout , old_stderr = sys.stdout , sys.stderr
-                sys.stdout = StreamToLogger(log, logging.INFO)
-                sys.stderr = StreamToLogger(log, logging.ERROR)
-                #    Spectral file stuff
-                PrepareStellarSpectrum(wl,fl,star_spec_src)
-                InsertStellarSpectrum(  spectral_file_nostar,
-                                        star_spec_src,
-                                        dirs["output"]
-                                    )
-                os.remove(star_spec_src)
-                #    Restore stdout
-                sys.stdout , sys.stderr = old_stdout , old_stderr
-
-            # Other cases...
-            #  - AGNI will prepare the file itself
-            #  - dummy_atmosphere does not require this file
-
-        else:
-            log.info("New spectrum not required at this time")
-
-        ############### / STELLAR FLUX MANAGEMENT
-
-
-        ############### ESCAPE
-
-        if (loop_counter["total"] >= loop_counter["init_loops"]) \
-            and (OPTIONS["escape_model"] > 0):
-
-            PrintHalfSeparator()
-
-            if OPTIONS["escape_model"] == 1:
-                esc_result = RunZEPHYRUS(hf_row, dt,
-                                         OPTIONS['star_mass'],
-                                         OPTIONS['star_omega'],
-                                         OPTIONS['escape_el_tidal_correction'],
-                                         OPTIONS['mean_distance']*AU,
-                                         OPTIONS["eccentricity"],
-                                         hf_row["M_planet"],
-                                         OPTIONS["efficiency_factor"],
-                                         hf_row["R_planet"],
-                                         hf_row["R_planet"])
-
-            elif OPTIONS["escape_model"] == 2:
-                esc_result = RunDummyEsc(hf_row, dt, OPTIONS["escape_dummy_rate"])
-
-            # store total escape rate
-            hf_row["esc_rate_total"] = esc_result["rate_bulk"]
-            log.info("Bulk escape rate: %.2e kg yr-1 = %.2e kg s-1" % (hf_row["esc_rate_total"] * secs_per_year, hf_row["esc_rate_total"]))
-            # update elemental mass targets
-            for e in element_list:
-                if e=='O':
-                    continue
-
-                # store change, for statistics
-                esc_m  = esc_result[e+"_kg_total"]
-
-                # update total elemental inventory
-                solvevol_target[e] = esc_m
-
-                # do not allow negative masses
-                solvevol_target[e] = max(0.0, solvevol_target[e])
-
-        ############### / ESCAPE
-
-        ############### OUTGASSING
-        PrintHalfSeparator()
-        solvevol_inp = copy.deepcopy(OPTIONS)
-        solvevol_inp["M_mantle"] =   hf_row["M_mantle"]
-        solvevol_inp["T_magma"] =    hf_row["T_magma"]
-        solvevol_inp["Phi_global"] = hf_row["Phi_global"]
-        solvevol_inp["gravity"]  =   hf_row["gravity"]
-        solvevol_inp["mass"]  =      hf_row["M_planet"]
-        solvevol_inp["radius"]  =    hf_row["R_planet"]
-
-        #    recalculate mass targets during init phase, since these will be adjusted
-        #    depending on the true melt fraction and T_magma found by SPIDER at runtime.
-        if (loop_counter["init"] < loop_counter["init_loops"]):
-
-            # calculate target mass of atoms (except O, which is derived from fO2)
-            if OPTIONS["solvevol_use_params"] > 0:
-                solvevol_target = get_target_from_params(solvevol_inp)
-            else:
-                solvevol_target = get_target_from_pressures(solvevol_inp)
-
-            # prevent numerical issues
-            for key in solvevol_target.keys():
-                if solvevol_target[key] < 1.0e4:
-                    solvevol_target[key] = 0.0
-
-        #   do calculation
-        with warnings.catch_warnings():
-            # Suppress warnings from surface_gases solver, since they are triggered when
-            # the model makes a poor guess for the composition. These are then discarded,
-            # so the warning should not propagate anywhere. Errors are still printed.
-            warnings.filterwarnings("ignore", category=RuntimeWarning)
-            solvevol_result = equilibrium_atmosphere(solvevol_target, solvevol_inp)
-
-        #    store results
-        for k in solvevol_result.keys():
-            if k in hf_row.keys():
-                hf_row[k] = solvevol_result[k]
-
-        #    calculate total atmosphere mass
-        hf_row["M_atm"] = 0.0
-        for s in volatile_species:
-            hf_row["M_atm"] += hf_row[s+"_kg_atm"]
-        ############### / OUTGASSING
-
-
-        ############### ATMOSPHERE SUB-LOOP
-        RunAtmosphere(OPTIONS, dirs, loop_counter, spfile_path, hf_all, hf_row)
-
-        ############### HOUSEKEEPING AND CONVERGENCE CHECK
-
-        PrintHalfSeparator()
-
-        # Update init loop counter
-        # Next init iter
-        if loop_counter["init"] < loop_counter["init_loops"]:
-            loop_counter["init"]    += 1
-            hf_row["Time"]     = 0.
-        # Reset restart flag once SPIDER has correct heat flux
-        if loop_counter["total"] >= loop_counter["init_loops"]:
-            IC_INTERIOR = 2
-
-        # Adjust total iteration counters
-        loop_counter["total"]       += 1
-
-        # Update full helpfile
-        if loop_counter["total"]>1:
-            # append row
-            hf_all = ExtendHelpfile(hf_all, hf_row)
-        else:
-            # first iter => generate new HF from dict
-            hf_all = CreateHelpfileFromDict(hf_row)
-
-        # Write helpfile to disk
-        WriteHelpfileToCSV(dirs["output"], hf_all)
-
-        # Print info to terminal and log file
-        PrintCurrentState(hf_row)
-
-        # Stop simulation when planet is completely solidified
-        if (OPTIONS["solid_stop"] == 1) and (hf_row["Phi_global"] <= OPTIONS["phi_crit"]):
-            UpdateStatusfile(dirs, 10)
-            log.info("")
-            log.info("===> Planet solidified! <===")
-            log.info("")
-            finished = True
-
-        # Stop simulation when flux is small
-        if (OPTIONS["emit_stop"] == 1) and (loop_counter["total"] > loop_counter["init_loops"]+1) \
-            and ( abs(hf_row["F_atm"]) <= OPTIONS["F_crit"]):
-            UpdateStatusfile(dirs, 14)
-            log.info("")
-            log.info("===> Planet no longer cooling! <===")
-            log.info("")
-            finished = True
-
-        # Determine when the simulation enters a steady state
-        if (OPTIONS["steady_stop"] == 1) and (loop_counter["total"] > loop_counter["steady_check"]*2+5) and (loop_counter["steady"] == 0):
-            # How many iterations to look backwards
-            lb1 = -int(loop_counter["steady_check"])
-            lb2 = -1
-
-            # Get data
-            arr_t = np.array(hf_all["Time"])
-            arr_f = np.array(hf_all["F_atm"])
-            arr_p = np.array(hf_all["Phi_global"])
-
-            # Time samples
-            t1 = arr_t[lb1]
-            t2 = arr_t[lb2]
-
-            # Flux samples
-            flx_m = max(abs(arr_f[lb1]),abs(arr_f[lb2]))
-
-            # Check melt fraction rate
-            phi_1 =  arr_p[lb1]
-            phi_2 =  arr_p[lb2]
-            phi_r = abs(phi_2 - phi_1) / (t2 - t1)
-
-            # Stop when flux is small and melt fraction is unchanging
-            if (flx_m < OPTIONS["steady_flux"]) and (phi_r < OPTIONS["steady_dprel"]):
-                log.debug("Steady state declared")
-                loop_counter["steady"] = 1
-
-        # Steady-state handling
-        if loop_counter["steady"] > 0:
-            if loop_counter["steady"] <= loop_counter["steady_loops"]:
-                loop_counter["steady"] += 1
-            else:
-                UpdateStatusfile(dirs, 11)
-                log.info("")
-                log.info("===> Planet entered a steady state! <===")
-                log.info("")
-                finished = True
-
-        # Atmosphere has escaped
-        if hf_row["M_atm"] <= OPTIONS["escape_stop"]*hf_all.iloc[0]["M_atm"]:
-            UpdateStatusfile(dirs, 15)
-            log.info("")
-            log.info("===> Atmosphere has escaped! <===")
-            log.info("")
-            finished = True
-
-        # Maximum time reached
-        if (hf_row["Time"] >= OPTIONS["time_target"]):
-            UpdateStatusfile(dirs, 13)
-            log.info("")
-            log.info("===> Target time reached! <===")
-            log.info("")
-            finished = True
-
-        # Maximum loops reached
-        if (loop_counter["total"] > loop_counter["total_loops"]):
-            UpdateStatusfile(dirs, 12)
-            log.info("")
-            log.info("===> Maximum number of iterations reached! <===")
-            log.info("")
-            finished = True
-
-        # Check if the minimum number of loops have been performed
-        if finished and (loop_counter["total"] < loop_counter["total_min"]):
-            log.info("Minimum number of iterations not yet attained; continuing...")
-            finished = False
-            UpdateStatusfile(dirs, 1)
-
-        # Check if keepalive file has been removed - this means that the model should exit ASAP
-        if not os.path.exists(keepalive_file):
-            UpdateStatusfile(dirs, 25)
-            log.info("")
-            log.info("===> Model exit was requested! <===")
-            log.info("")
-            finished=True
-
-        # Make plots if required and go to next iteration
-        if (OPTIONS["plot_iterfreq"] > 0) and (loop_counter["total"] % OPTIONS["plot_iterfreq"] == 0) and (not finished):
-            PrintHalfSeparator()
-            log.info("Making plots")
-            UpdatePlots( dirs["output"], OPTIONS )
-
-        ############### / HOUSEKEEPING AND CONVERGENCE CHECK
-
-    # ----------------------
-    # FINAL THINGS BEFORE EXIT
-    PrintHalfSeparator()
-
-    # Deallocate atmosphere
-    if OPTIONS["atmosphere_model"] == 1:
-        DeallocAtmos(atm)
-
-    # Clean up files
-    safe_rm(keepalive_file)
-
-    # Plot conditions at the end
-    UpdatePlots( dirs["output"], OPTIONS, end=True)
-    end_time = datetime.now()
-    log.info("Simulation stopped at: "+end_time.strftime('%Y-%m-%d_%H:%M:%S'))
-
-    run_time = end_time - start_time
-    run_time = run_time.total_seconds()/60 # minutes
-    if run_time > 60:
-        run_time /= 60 # hours
-        log.info("Total runtime: %.2f hours" % run_time )
-    else:
-        log.info("Total runtime: %.2f minutes" % run_time )
-
-    # EXIT
-    return
-
-#====================================================================
-if __name__ == '__main__':
-    main()
-    print("Goodbye")
-    exit(0)
-=======
 from proteus import Proteus
->>>>>>> 851fc7c9
 
 runner = Proteus(config_path='input/default.toml')
 runner.start(
