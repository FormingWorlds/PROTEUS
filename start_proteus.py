--- conflicted
+++ resolved
@@ -470,7 +470,6 @@
 
             if OPTIONS["escape_model"] == 1:
                 esc_result = RunZEPHYRUS(hf_row, dt,
-<<<<<<< HEAD
                                          OPTIONS['star_mass'], 
                                          OPTIONS['star_omega'], 
                                          OPTIONS['escape_el_tidal_correction'], 
@@ -479,16 +478,6 @@
                                          hf_row["M_planet"], 
                                          OPTIONS["efficiency_factor"], 
                                          hf_row["R_planet"], 
-=======
-                                         OPTIONS['star_mass'],
-                                         OPTIONS['star_omega'],
-                                         OPTIONS['escape_el_tidal_correction'],
-                                         OPTIONS['mean_distance']*AU,
-                                         OPTIONS["eccentricity"],
-                                         hf_row["M_planet"],
-                                         OPTIONS["escape_el_rate"],
-                                         hf_row["R_planet"],
->>>>>>> bc6a55d5
                                          hf_row["R_planet"])
 
             elif OPTIONS["escape_model"] == 2:
