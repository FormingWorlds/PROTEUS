--- conflicted
+++ resolved
@@ -33,62 +33,6 @@
 if TYPE_CHECKING:
     from proteus.config import Config
 
-<<<<<<< HEAD
-aragog_solver = None
-log = logging.getLogger("fwl."+__name__)
-
-FWL_DATA_DIR = Path(os.environ.get('FWL_DATA', platformdirs.user_data_dir('fwl_data')))
-
-# Run the Aragog interior module
-def RunAragog(config:Config, dirs:dict,
-                hf_row:dict, hf_all:pd.DataFrame, interior_o:Interior_t, outdir:str):
-
-    global aragog_solver
-
-    # Setup Aragog logger
-    file_level = logging.getLevelName(config.interior.aragog.logging)
-    aragog_file_logger(console_level = logging.WARNING,
-                       file_level = file_level,
-                       log_dir = dirs["output"])
-
-    # Compute time step
-    if interior_o.ic==1:
-        dt = 0.0
-        aragog_solver = None
-    else:
-        step_sf = 1.0 # dt scale factor
-        dt = next_step(config, dirs, hf_row, hf_all, step_sf)
-
-    # Setup Aragog parameters from options at first iteration
-    if (aragog_solver is None):
-        SetupAragogSolver(config, hf_row, interior_o, outdir)
-        # Update state from stored data if resuming a simulation
-        if config.params.resume:
-            UpdateAragogSolver(dt, hf_row, interior_o, output_dir=dirs["output"])
-    # Update varying parameters in ongoing simulation
-    else:
-        UpdateAragogSolver(dt, hf_row, interior_o)
-
-    # Run Aragog solver
-    aragog_solver.initialize()
-    aragog_solver.solve()
-
-    # Get Aragog output
-    output = GetAragogOutput(hf_row, interior_o)
-    sim_time = aragog_solver.parameters.solver.end_time
-
-    # Write output to a file
-    WriteAragogOutput(dirs["output"],sim_time)
-
-    return sim_time, output
-
-
-def SetupAragogSolver(config:Config, hf_row:dict, interior_o:Interior_t, outdir:str):
-
-    global aragog_solver
-
-    scalings = _ScalingsParameters(
-=======
 FWL_DATA_DIR = Path(os.environ.get('FWL_DATA',
                                    platformdirs.user_data_dir('fwl_data')))
 
@@ -125,7 +69,7 @@
     def setup_or_update_solver(config: Config, hf_row: dict,
                                interior_o: Interior_t, dt: float, dirs: dict):
         if interior_o.aragog_solver is None:
-            AragogRunner.setup_solver(config, hf_row, interior_o)
+            AragogRunner.setup_solver(config, hf_row, interior_o, dirs["output"])
             if config.params.resume:
                 AragogRunner.update_solver(dt, hf_row, interior_o,
                                    output_dir=dirs["output"])
@@ -133,10 +77,9 @@
             AragogRunner.update_solver(dt, hf_row, interior_o)
 
     @staticmethod
-    def setup_solver(config:Config, hf_row:dict, interior_o:Interior_t):
+    def setup_solver(config:Config, hf_row:dict, interior_o:Interior_t, outdir:str):
 
         scalings = _ScalingsParameters(
->>>>>>> 4843283a
             radius = R_earth, # scaling radius [m]
             temperature = 4000, # scaling temperature [K]
             density = 4000, # scaling density
@@ -173,30 +116,23 @@
             core_heat_capacity = 880,
             )
 
-<<<<<<< HEAD
-    # Define the inner_radius for the mesh
-    if config.struct.module == 'self':
-        inner_radius = config.struct.corefrac * hf_row["R_int"] # core radius [m]
-    elif config.struct.module == 'zalmoxis':
-        # Define the inner_radius based on the core radius from Zalmoxis
-        inner_radius = zalmoxis_solver(config, outdir, hf_row) # core radius [m]
-    else:
-        raise ValueError("Invalid module configuration. Expected 'self' or 'zalmoxis'.")
-
-
-    mesh = _MeshParameters(
-            outer_radius = hf_row["R_int"], # planet radius [m]
-            inner_radius = inner_radius, # core radius [m]
-            number_of_nodes = config.interior.aragog.num_levels, # basic nodes
-=======
+        # Define the inner_radius for the mesh
+        if config.struct.module == "self":
+            inner_radius = config.struct.corefrac * hf_row["R_int"] # core radius [m]
+        elif config.struct.module == "zalmoxis":
+            # Define the inner_radius based on the core radius from Zalmoxis
+            inner_radius = zalmoxis_solver(config, outdir, hf_row) # core radius [m]
+        else:
+            raise ValueError("Invalid module configuration. Expected 'self' or 'zalmoxis'.")
+
+
         mesh = _MeshParameters(
             # planet radius [m]
             outer_radius = hf_row["R_int"],
             # core radius [m]
-            inner_radius = config.struct.corefrac * hf_row["R_int"],
+            inner_radius = inner_radius,
             # basic nodes
             number_of_nodes = config.interior.aragog.num_levels,
->>>>>>> 4843283a
             mixing_length_profile = "constant",
             # AdamsWilliamsonEOS parameter [kg/m3]
             surface_density = 4090,
@@ -206,16 +142,12 @@
             adiabatic_bulk_modulus = config.interior.bulk_modulus,
             )
 
-<<<<<<< HEAD
-    # Update the mesh object if the module is 'zalmoxis'
-    if config.struct.module == 'zalmoxis':
-        mesh.eos_method = 2  # User-defined EOS
-        mesh.eos_file = os.path.join(outdir, "data", "zalmoxis_output.dat") # Zalmoxis output file with mantle parameters
-
-    energy = _EnergyParameters(
-=======
+        # Update the mesh if the module is 'zalmoxis'
+        if config.struct.module == 'zalmoxis':
+            mesh.eos_method = 2  # User-defined EOS based on Zalmoxis
+            mesh.eos_file = os.path.join(outdir, "data", "zalmoxis_output.dat") # Zalmoxis output file with mantle parameters
+
         energy = _EnergyParameters(
->>>>>>> 4843283a
             conduction = config.interior.aragog.conduction,
             convection = config.interior.aragog.convection,
             gravitational_separation = (
