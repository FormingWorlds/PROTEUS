--- conflicted
+++ resolved
@@ -453,22 +453,6 @@
                     delimiter="\t",
                 )
 
-<<<<<<< HEAD
-=======
-                # Prepare spectral file for JANUS
-                if self.config["atmosphere_model"] == 0:
-                    # Generate a new SOCRATES spectral file containing this new spectrum
-                    star_spec_src = self.directories["output"] + "socrates_star.txt"
-                    #    Spectral file stuff
-                    PrepareStellarSpectrum(wl, fl, star_spec_src)
-                    InsertStellarSpectrum(spectral_file_nostar, star_spec_src, self.directories["output"])
-                    os.remove(star_spec_src)
-
-                # Other cases...
-                #  - AGNI will prepare the file itself
-                #  - dummy_atmosphere does not require this file
-
->>>>>>> cd1e6aae
             else:
                 log.info("New spectrum not required at this time")
 
