--- conflicted
+++ resolved
@@ -339,11 +339,8 @@
 
             ############### ESCAPE
             if (self.loops["total"] >= self.loops["init_loops"]):
-<<<<<<< HEAD
-                RunEscape(self.config, self.hf_row, self.dt)
-=======
-                RunEscape(self.config, self.hf_row, dt, self.stellar_track)
->>>>>>> da2a5603
+                RunEscape(self.config, self.hf_row, self.dt, self.stellar_track)
+                
             ############### / ESCAPE
 
             ############### OUTGASSING
