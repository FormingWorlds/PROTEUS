from __future__ import annotations

import copy
import logging
import os
import shutil
import sys
from datetime import datetime
from pathlib import Path

import numpy as np
import toml
from calliope.solve import (
    equilibrium_atmosphere,
    get_target_from_params,
    get_target_from_pressures,
)
from calliope.structure import calculate_mantle_mass

import proteus.utils.constants
from proteus.atmos_clim import RunAtmosphere
from proteus.config import read_config
<<<<<<< HEAD
from proteus.escape.wrapper import RunEscape
=======
from proteus.interior import run_interior
>>>>>>> 1eace056
from proteus.utils.constants import (
    AU,
    L_sun,
    M_earth,
    R_earth,
    const_G,
    element_list,
    secs_per_year,
    volatile_species,
)
from proteus.utils.coupler import (
    CalculateEqmTemperature,
    CreateHelpfileFromDict,
    CreateLockFile,
    ExtendHelpfile,
    GitRevision,
    PrintCurrentState,
    ReadHelpfileFromCSV,
    SetDirectories,
    UpdatePlots,
    ValidateInitFile,
    WriteHelpfileToCSV,
    ZeroHelpfileRow,
)
from proteus.utils.data import download_sufficient_data
from proteus.utils.helper import (
    CleanDir,
    PrintHalfSeparator,
    PrintSeparator,
    UpdateStatusfile,
    safe_rm,
)
from proteus.utils.logs import (
    GetCurrentLogfileIndex,
    GetLogfilePath,
    setup_logger,
)


class Proteus:
    def __init__(self, *, config_path: Path | str) -> None:
        self.config_path = config_path
        self.config = read_config(config_path)

        self.init_directories()

    def init_directories(self):
        """Initialize directories dictionary"""
        self.directories = SetDirectories(self.config)

        # Keep `constants.dirs` around for compatibility with other parts of the code
        # At some point, they should all reference `Proteus.directories`
        proteus.utils.constants.dirs = self.directories

    def start(self, *, resume: bool = False):
        """Start PROTEUS simulation.

        Parameters
        ----------
        resume : bool
            If True, continue from previous simulation
        """
        import mors


        UpdateStatusfile(self.directories, 0)

        # Validate options
        ValidateInitFile(self.directories, self.config)

        # Clean output directory
        if not resume:
            CleanDir(self.directories["output"])
            CleanDir(os.path.join(self.directories["output"], "data"))

        # Get next logfile path
        logindex = 1 + GetCurrentLogfileIndex(self.directories["output"])
        logpath = GetLogfilePath(self.directories["output"], logindex)

        # Switch to logger
        setup_logger(logpath=logpath, logterm=True, level=self.config["log_level"])
        log = logging.getLogger("fwl."+__name__)

        # Print information to logger
        log.info(":::::::::::::::::::::::::::::::::::::::::::::::::::::::")
        log.info("            PROTEUS framework (version 0.1)            ")
        log.info(":::::::::::::::::::::::::::::::::::::::::::::::::::::::")
        log.info(" ")
        start_time = datetime.now()
        log.info("Current time: " + start_time.strftime("%Y-%m-%d_%H:%M:%S"))
        log.info("Hostname    : " + str(os.uname()[1]))
        log.info("PROTEUS hash: " + GitRevision(self.directories["proteus"]))
        log.info("Py version  : " + sys.version.split(" ")[0])
        log.info("Config file : " + str(self.config_path))
        log.info("Output dir  : " + self.directories["output"])
        log.info("FWL data dir: " + self.directories["fwl"])
        if self.config["atmosphere_model"] in [0, 1]:
            log.info("SOCRATES dir: " + self.directories["rad"])
        log.info(" ")

        # Count iterations
        loop_counter = {
            "total": 0,  # Total number of iters performed
            "total_min": 5,  # Minimum number of total loops
            "total_loops": self.config["iter_max"],  # Maximum number of total loops
            "init": 0,  # Number of init iters performed
            "init_loops": 2,  # Maximum number of init iters
            "steady": -1,  # Number of iterations passed since steady-state declared
            "steady_loops": 3,  # Number of iterations to perform post-steady state
            "steady_check": 15,  # Number of iterations to look backwards when checking steady state
        }

        # Model has completed?
        finished = False

        # Config file paths
        config_path_backup = os.path.join(self.directories["output"], "init_coupler.toml")

<<<<<<< HEAD
=======
        # Import the appropriate escape module
        if self.config["escape_model"] == 0:
            pass
        elif self.config["escape_model"] == 1:
            from proteus.utils.escape import RunZEPHYRUS
        elif self.config["escape_model"] == 2:
            from proteus.utils.escape import RunDummyEsc

>>>>>>> 1eace056
        # Is the model resuming from a previous state?
        if not resume:
            # New simulation

            # SPIDER initial condition
            IC_INTERIOR = 1

            # Write aggregate config to output directory, for future reference
            with open(config_path_backup, "w") as toml_file:
                toml.dump(self.config, toml_file)

            # No previous iterations to be stored. It is therefore important that the
            #    submodules do not try to read data from the 'past' iterations, since they do
            #    not yet exist.
            hf_all = None

            # Create an empty initial row for helpfile
            hf_row = ZeroHelpfileRow()

            # Initial time
            hf_row["Time"] = 0.0
            hf_row["age_star"] = self.config["time_star"]

            # Initial guess for flux
            hf_row["F_atm"] = self.config["F_atm"]
            hf_row["F_int"] = hf_row["F_atm"]
            hf_row["T_eqm"] = 2000.0

            # Planet size conversion, and calculate mantle mass (= liquid + solid)
            hf_row["M_planet"] = self.config["mass"] * M_earth
            hf_row["R_planet"] = self.config["radius"] * R_earth
            hf_row["gravity"] = const_G * hf_row["M_planet"] / (hf_row["R_planet"] ** 2.0)
            hf_row["M_mantle"] = calculate_mantle_mass(
                hf_row["R_planet"], hf_row["M_planet"], self.config["planet_coresize"]
            )

            # Store partial pressures and list of included volatiles
            log.info("Input partial pressures:")
            inc_vols = []
            for s in volatile_species:
                key_pp = str(s + "_initial_bar")
                key_in = str(s + "_included")

                log.info(
                    "    %-6s : %-5.2f bar (included = %s)"
                    % (s, self.config[key_pp], str(self.config[key_in] > 0))
                )

                if self.config[key_in] > 0:
                    inc_vols.append(s)
                    hf_row[s + "_bar"] = max(1.0e-30, float(self.config[key_pp]))
                else:
                    hf_row[s + "_bar"] = 0.0
            log.info("Included volatiles: " + str(inc_vols))

        else:
            # Resuming from disk
            log.info("Resuming the simulation from the disk")

            # Copy cfg file
            with open(config_path_backup, "w") as toml_file:
                toml.dump(self.config, toml_file)

            # SPIDER initial condition
            IC_INTERIOR = 2

            # Read helpfile from disk
            hf_all = ReadHelpfileFromCSV(self.directories["output"])

            # Check length
            if len(hf_all) <= loop_counter["init_loops"] + 1:
                raise Exception("Simulation is too short to be resumed")

            # Get last row
            hf_row = hf_all.iloc[-1].to_dict()

            # Set loop counters
            loop_counter["total"] = len(hf_all)
            loop_counter["init"] = loop_counter["init_loops"] + 1

            # Set instellation
            S_0 = hf_row["F_ins"]
            F_inst_prev = S_0

            # Set volatile mass targets f
            solvevol_target = {}
            for e in element_list:
                if e == "O":
                    continue
                solvevol_target[e] = hf_row[e + "_kg_total"]

        # Download basic data
        download_sufficient_data(self.config)

        # Handle stellar spectrum...

        # Store copy of modern spectrum in memory (1 AU)
        sspec_prev = -np.inf
        sinst_prev = -np.inf
        star_modern_path = os.path.join(self.directories["fwl"], self.config["star_spectrum"])
        shutil.copyfile(star_modern_path, os.path.join(self.directories["output"], "-1.sflux"))

        # Prepare stellar models
        match self.config["star_model"]:
            case 0:  # SPADA (MORS)
                # load modern spectrum
                star_struct_modern = mors.spec.Spectrum()
                star_struct_modern.LoadTSV(star_modern_path)
                star_struct_modern.CalcBandFluxes()

                # modern properties
                star_props_modern = mors.synthesis.GetProperties(
                    self.config["star_mass"],
                    self.config["star_rot_pctle"],
                    self.config["star_age_modern"] / 1e6,
                )

            case 1:  # BARAFFE
                modern_wl, modern_fl = mors.ModernSpectrumLoad(
                    star_modern_path, self.directories["output"] + "/-1.sflux"
                )

                baraffe = mors.BaraffeTrack(self.config["star_mass"])

            case _:
                UpdateStatusfile(self.directories, 20)
                raise Exception("Invalid stellar model '%d'" % self.config["star_model"])

        # Create lockfile
        keepalive_file = CreateLockFile(self.directories["output"])

        # Main loop
        UpdateStatusfile(self.directories, 1)
        while not finished:
            # New rows
            if loop_counter["total"] > 0:
                # Create new row to hold the updated variables. This will be
                #    overwritten by the routines below.
                hf_row = hf_all.iloc[-1].to_dict()

            log.info(" ")
            PrintSeparator()
            log.info("Loop counters")
            log.info("init    total     steady")
            log.info(
                "%1d/%1d   %04d/%04d   %1d/%1d"
                % (
                    loop_counter["init"],
                    loop_counter["init_loops"],
                    loop_counter["total"],
                    loop_counter["total_loops"],
                    loop_counter["steady"],
                    loop_counter["steady_loops"],
                )
            )

            ############### ORBIT AND TIDES

            # Calculate time-averaged orbital separation (and convert from AU to metres)
            # https://physics.stackexchange.com/a/715749
            hf_row["separation"] = self.config["semimajoraxis"] * AU * \
                                        (1 + 0.5 * self.config["eccentricity"]**2.0)


            ############### / ORBIT AND TIDES

            ############### INTERIOR

            # Run interior model
            dt = run_interior(self.directories, self.config,
                                loop_counter, IC_INTERIOR, hf_all,  hf_row)

            # Advance current time in main loop according to interior step
            hf_row["Time"] += dt        # in years
            hf_row["age_star"] += dt    # in years

            ############### / INTERIOR

            ############### STELLAR FLUX MANAGEMENT
            PrintHalfSeparator()
            log.info("Stellar flux management...")
            update_stellar_spectrum = False

            # Calculate new instellation and radius
            if (abs(hf_row["Time"] - sinst_prev) > self.config["sinst_dt_update"]) or (
                loop_counter["total"] == 0
            ):
                sinst_prev = hf_row["Time"]

                # Get previous instellation
                if loop_counter["total"] > 0:
                    F_inst_prev = S_0
                else:
                    F_inst_prev = 0.0

                if self.config["stellar_heating"] > 0:
                    log.info("Updating instellation and radius")

                    match self.config["star_model"]:
                        case 0:
                            hf_row["R_star"] = (
                                mors.Value(
                                    self.config["star_mass"],
                                    hf_row["age_star"] / 1e6,
                                    "Rstar"
                                )
                                * mors.const.Rsun
                                * 1.0e-2
                            )
                            S_0 = (
                                mors.Value(
                                    self.config["star_mass"],
                                    hf_row["age_star"] / 1e6,
                                    "Lbol"
                                ) * L_sun  / (4.0 * np.pi * hf_row["separation"]**2.0 )
                            )
                        case 1:
                            hf_row["R_star"] = (
                                baraffe.BaraffeStellarRadius(hf_row["age_star"])
                                * mors.const.Rsun
                                * 1.0e-2
                            )
                            S_0 = baraffe.BaraffeSolarConstant(
                                hf_row["age_star"], hf_row["separation"]/AU
                            )

                    # Calculate new eqm temperature
                    T_eqm_new = CalculateEqmTemperature(
                        S_0, self.config["asf_scalefactor"], self.config["albedo_pl"]
                    )

                else:
                    log.info("Stellar heating is disabled")
                    T_eqm_new = 0.0
                    S_0 = 0.0

                hf_row["F_ins"] = S_0  # instellation
                hf_row["T_eqm"] = T_eqm_new
                hf_row["T_skin"] = (
                    T_eqm_new * (0.5**0.25)
                )  # Assuming a grey stratosphere in radiative eqm (https://doi.org/10.5194/esd-7-697-2016)

                log.debug("Instellation change: %+.4e W m-2 (to 4dp)" % abs(S_0 - F_inst_prev))

            # Calculate a new (historical) stellar spectrum
            if (abs(hf_row["Time"] - sspec_prev) > self.config["sspec_dt_update"]) or (
                loop_counter["total"] == 0
            ):
                sspec_prev = hf_row["Time"]
                update_stellar_spectrum = True

                log.info("Updating stellar spectrum")
                match self.config["star_model"]:
                    case 0:
                        synthetic = mors.synthesis.CalcScaledSpectrumFromProps(
                            star_struct_modern, star_props_modern, hf_row["age_star"] / 1e6
                        )
                        fl = synthetic.fl  # at 1 AU
                        wl = synthetic.wl
                    case 1:
                        fl = baraffe.BaraffeSpectrumCalc(
                            hf_row["age_star"], self.config["star_luminosity_modern"], modern_fl
                        )
                        wl = modern_wl

                # Scale fluxes from 1 AU to TOA
                fl *= (AU / hf_row["separation"]) ** 2.0

                # Save spectrum to file
                header = (
                    "# WL(nm)\t Flux(ergs/cm**2/s/nm)   Stellar flux at t_star = %.2e yr"
                    % hf_row["age_star"]
                )
                np.savetxt(
                    os.path.join(self.directories["output"], "data", "%d.sflux" % hf_row["Time"]),
                    np.array([wl, fl]).T,
                    header=header,
                    comments="",
                    fmt="%.8e",
                    delimiter="\t",
                )

            else:
                log.info("New spectrum not required at this time")

            ############### / STELLAR FLUX MANAGEMENT

            ############### ESCAPE

<<<<<<< HEAD
            if (loop_counter["total"] >= loop_counter["init_loops"]):
                RunEscape(self.config, hf_row, dt, solvevol_target)
=======
            if (loop_counter["total"] >= loop_counter["init_loops"]) and (
                self.config["escape_model"] > 0
            ):
                PrintHalfSeparator()

                if self.config["escape_model"] == 1:
                    esc_result = RunZEPHYRUS(
                        hf_row,
                        dt,
                        self.config["star_mass"],
                        self.config["star_omega"],
                        self.config["escape_el_tidal_correction"],
                        self.config["semimajoraxis"] * AU,
                        self.config["eccentricity"],
                        hf_row["M_planet"],
                        self.config["efficiency_factor"],
                        hf_row["R_planet"],
                        hf_row["R_planet"],
                    )

                elif self.config["escape_model"] == 2:
                    esc_result = RunDummyEsc(hf_row, dt, self.config["escape_dummy_rate"])

                # store total escape rate
                hf_row["esc_rate_total"] = esc_result["rate_bulk"]
                log.info(
                    "Bulk escape rate: %.2e kg yr-1 = %.2e kg s-1"
                    % (hf_row["esc_rate_total"] * secs_per_year, hf_row["esc_rate_total"])
                )
                # update elemental mass targets
                for e in element_list:
                    if e == "O":
                        continue

                    # store change, for statistics
                    esc_m = esc_result[e + "_kg_total"]

                    # update total elemental inventory
                    solvevol_target[e] = esc_m

                    # do not allow negative masses
                    solvevol_target[e] = max(0.0, solvevol_target[e])
>>>>>>> 1eace056

            ############### / ESCAPE

            ############### OUTGASSING
            PrintHalfSeparator()
            solvevol_inp = copy.deepcopy(self.config)
            solvevol_inp["M_mantle"] = hf_row["M_mantle"]
            solvevol_inp["T_magma"] = hf_row["T_magma"]
            solvevol_inp["Phi_global"] = hf_row["Phi_global"]
            solvevol_inp["gravity"] = hf_row["gravity"]
            solvevol_inp["mass"] = hf_row["M_planet"]
            solvevol_inp["radius"] = hf_row["R_planet"]

            #    recalculate mass targets during init phase, since these will be adjusted
            #    depending on the true melt fraction and T_magma found by SPIDER at runtime.
            if loop_counter["init"] < loop_counter["init_loops"]:
                # calculate target mass of atoms (except O, which is derived from fO2)
                if self.config["solvevol_use_params"] > 0:
                    solvevol_target = get_target_from_params(solvevol_inp)
                else:
                    solvevol_target = get_target_from_pressures(solvevol_inp)

                # prevent numerical issues
                for key in solvevol_target.keys():
                    if solvevol_target[key] < 1.0e4:
                        solvevol_target[key] = 0.0

            # solve for atmosphere composition
            solvevol_result = equilibrium_atmosphere(solvevol_target, solvevol_inp)

            #    store results
            for k in solvevol_result.keys():
                if k in hf_row.keys():
                    hf_row[k] = solvevol_result[k]

            #    calculate total atmosphere mass
            hf_row["M_atm"] = 0.0
            for s in volatile_species:
                hf_row["M_atm"] += hf_row[s + "_kg_atm"]
            ############### / OUTGASSING

            ############### ATMOSPHERE SUB-LOOP
            RunAtmosphere(self.config, self.directories, loop_counter, wl, fl, update_stellar_spectrum, hf_all, hf_row)

            ############### HOUSEKEEPING AND CONVERGENCE CHECK

            PrintHalfSeparator()

            # Update init loop counter
            # Next init iter
            if loop_counter["init"] < loop_counter["init_loops"]:
                loop_counter["init"] += 1
                hf_row["Time"] = 0.0
            # Reset restart flag once SPIDER has correct heat flux
            if loop_counter["total"] >= loop_counter["init_loops"]:
                IC_INTERIOR = 2

            # Adjust total iteration counters
            loop_counter["total"] += 1

            # Update full helpfile
            if loop_counter["total"] > 1:
                # append row
                hf_all = ExtendHelpfile(hf_all, hf_row)
            else:
                # first iter => generate new HF from dict
                hf_all = CreateHelpfileFromDict(hf_row)

            # Write helpfile to disk
            WriteHelpfileToCSV(self.directories["output"], hf_all)

            # Print info to terminal and log file
            PrintCurrentState(hf_row)

            log.info("Check convergence criteria")

            # Stop simulation when planet is completely solidified
            if (self.config["solid_stop"] == 1) and (hf_row["Phi_global"] <= self.config["phi_crit"]):
                UpdateStatusfile(self.directories, 10)
                log.info("")
                log.info("===> Planet solidified! <===")
                log.info("")
                finished = True

            # Stop simulation when flux is small
            if (
                (self.config["emit_stop"] == 1)
                and (loop_counter["total"] > loop_counter["init_loops"] + 1)
                and (abs(hf_row["F_atm"]) <= self.config["F_crit"])
            ):
                UpdateStatusfile(self.directories, 14)
                log.info("")
                log.info("===> Planet no longer cooling! <===")
                log.info("")
                finished = True

            # Determine when the simulation enters a steady state
            if (
                (self.config["steady_stop"] == 1)
                and (loop_counter["total"] > loop_counter["steady_check"] * 2 + 5)
                and (loop_counter["steady"] < 0)
            ):
                # How many iterations to look backwards
                lb1 = -int(loop_counter["steady_check"])
                lb2 = -1

                # Get data
                arr_t = np.array(hf_all["Time"])
                arr_f = np.array(hf_all["F_atm"])
                arr_p = np.array(hf_all["Phi_global"])

                # Time samples
                t1 = arr_t[lb1]
                t2 = arr_t[lb2]

                # Flux samples
                flx_m = max(abs(arr_f[lb1]), abs(arr_f[lb2]))

                # Check melt fraction rate
                phi_1 = arr_p[lb1]
                phi_2 = arr_p[lb2]
                phi_r = abs(phi_2 - phi_1) / (t2 - t1)

                # Stop when flux is small and melt fraction is unchanging
                if (flx_m < self.config["steady_flux"]) and (phi_r < self.config["steady_dprel"]):
                    log.debug("Steady state declared")
                    loop_counter["steady"] = 0

            # Steady-state handling
            if loop_counter["steady"] >= 0:
                # Force the model to do N=steady_loops more iterations before stopping
                # This is to make absolutely sure that it has reached a steady state.
                loop_counter["steady"] += 1

                # Stop now?
                if loop_counter["steady"] >= loop_counter["steady_loops"]:
                    UpdateStatusfile(self.directories, 11)
                    log.info("")
                    log.info("===> Planet entered a steady state! <===")
                    log.info("")
                    finished = True

            # Atmosphere has escaped
            if hf_row["M_atm"] <= self.config["escape_stop"] * hf_all.iloc[0]["M_atm"]:
                UpdateStatusfile(self.directories, 15)
                log.info("")
                log.info("===> Atmosphere has escaped! <===")
                log.info("")
                finished = True

            # Maximum time reached
            if hf_row["Time"] >= self.config["time_target"]:
                UpdateStatusfile(self.directories, 13)
                log.info("")
                log.info("===> Target time reached! <===")
                log.info("")
                finished = True

            # Maximum loops reached
            if loop_counter["total"] > loop_counter["total_loops"]:
                UpdateStatusfile(self.directories, 12)
                log.info("")
                log.info("===> Maximum number of iterations reached! <===")
                log.info("")
                finished = True

            # Check if the minimum number of loops have been performed
            if finished and (loop_counter["total"] < loop_counter["total_min"]):
                log.info("Minimum number of iterations not yet attained; continuing...")
                finished = False
                UpdateStatusfile(self.directories, 1)

            # Check if keepalive file has been removed - this means that the model should exit ASAP
            if not os.path.exists(keepalive_file):
                UpdateStatusfile(self.directories, 25)
                log.info("")
                log.info("===> Model exit was requested! <===")
                log.info("")
                finished = True

            # Make plots if required and go to next iteration
            if (
                (self.config["plot_iterfreq"] > 0)
                and (loop_counter["total"] % self.config["plot_iterfreq"] == 0)
                and (not finished)
            ):
                PrintHalfSeparator()
                log.info("Making plots")
                UpdatePlots(hf_all, self.directories["output"], self.config)

            ############### / HOUSEKEEPING AND CONVERGENCE CHECK

        # FINAL THINGS BEFORE EXIT
        PrintHalfSeparator()

        # Deallocate atmosphere
        # if self.config["atmosphere_model"] == 1:
        #     deallocate_atmos(atm)

        # Clean up files
        safe_rm(keepalive_file)

        # Plot conditions at the end
        UpdatePlots(hf_all, self.directories["output"], self.config, end=True)
        end_time = datetime.now()
        log.info("Simulation stopped at: " + end_time.strftime("%Y-%m-%d_%H:%M:%S"))

        run_time = end_time - start_time
        run_time = run_time.total_seconds() / 60  # minutes
        if run_time > 60:
            log.info("Total runtime: %.2f hours" % (run_time / 60))
        else:
            log.info("Total runtime: %.2f minutes" % run_time)<|MERGE_RESOLUTION|>--- conflicted
+++ resolved
@@ -20,11 +20,8 @@
 import proteus.utils.constants
 from proteus.atmos_clim import RunAtmosphere
 from proteus.config import read_config
-<<<<<<< HEAD
 from proteus.escape.wrapper import RunEscape
-=======
 from proteus.interior import run_interior
->>>>>>> 1eace056
 from proteus.utils.constants import (
     AU,
     L_sun,
@@ -143,17 +140,6 @@
         # Config file paths
         config_path_backup = os.path.join(self.directories["output"], "init_coupler.toml")
 
-<<<<<<< HEAD
-=======
-        # Import the appropriate escape module
-        if self.config["escape_model"] == 0:
-            pass
-        elif self.config["escape_model"] == 1:
-            from proteus.utils.escape import RunZEPHYRUS
-        elif self.config["escape_model"] == 2:
-            from proteus.utils.escape import RunDummyEsc
-
->>>>>>> 1eace056
         # Is the model resuming from a previous state?
         if not resume:
             # New simulation
@@ -443,53 +429,8 @@
 
             ############### ESCAPE
 
-<<<<<<< HEAD
             if (loop_counter["total"] >= loop_counter["init_loops"]):
                 RunEscape(self.config, hf_row, dt, solvevol_target)
-=======
-            if (loop_counter["total"] >= loop_counter["init_loops"]) and (
-                self.config["escape_model"] > 0
-            ):
-                PrintHalfSeparator()
-
-                if self.config["escape_model"] == 1:
-                    esc_result = RunZEPHYRUS(
-                        hf_row,
-                        dt,
-                        self.config["star_mass"],
-                        self.config["star_omega"],
-                        self.config["escape_el_tidal_correction"],
-                        self.config["semimajoraxis"] * AU,
-                        self.config["eccentricity"],
-                        hf_row["M_planet"],
-                        self.config["efficiency_factor"],
-                        hf_row["R_planet"],
-                        hf_row["R_planet"],
-                    )
-
-                elif self.config["escape_model"] == 2:
-                    esc_result = RunDummyEsc(hf_row, dt, self.config["escape_dummy_rate"])
-
-                # store total escape rate
-                hf_row["esc_rate_total"] = esc_result["rate_bulk"]
-                log.info(
-                    "Bulk escape rate: %.2e kg yr-1 = %.2e kg s-1"
-                    % (hf_row["esc_rate_total"] * secs_per_year, hf_row["esc_rate_total"])
-                )
-                # update elemental mass targets
-                for e in element_list:
-                    if e == "O":
-                        continue
-
-                    # store change, for statistics
-                    esc_m = esc_result[e + "_kg_total"]
-
-                    # update total elemental inventory
-                    solvevol_target[e] = esc_m
-
-                    # do not allow negative masses
-                    solvevol_target[e] = max(0.0, solvevol_target[e])
->>>>>>> 1eace056
 
             ############### / ESCAPE
 
