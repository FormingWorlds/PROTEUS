--- conflicted
+++ resolved
@@ -256,12 +256,8 @@
     # Check model configuration
     dummy_atm = config.atmos_clim.module == 'dummy'
     dummy_int = config.interior.module == 'dummy'
-<<<<<<< HEAD
     spider = config.interior.module == 'spider'
-    escape    = config.interior.module is not None
-=======
     escape    = config.escape.module is not None
->>>>>>> 78fa7665
 
     # Get all output times
     if not spider:
