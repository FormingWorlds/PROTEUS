from __future__ import annotations

from typing import Optional

from attrs import define, field
from attrs.validators import ge, gt, in_, lt

from ._converters import none_if_none


def mass_radius_valid(instance, attribute, value):

    radius_int = none_if_none(instance.radius_int)
    mass_tot = none_if_none(instance.mass_tot)

    if (radius_int is None) and (mass_tot is None):
        raise ValueError("Must set one of `radius_int` or `mass_tot`")
    if (radius_int is not None) and (mass_tot is not None):
        raise ValueError("Must set either `radius_int` or `mass_tot`, not both")

    if mass_tot is not None:
        if mass_tot < 0:
            raise ValueError("The total planet mass must be > 0")
        if mass_tot > 20:
            raise ValueError("The total planet mass must be < 20 M_earth")

    if radius_int is not None:
        if radius_int < 0:
            raise ValueError("The interior radius must be > 0")
        if radius_int > 10:
            raise ValueError("The interior radius must be < 10 R_earth")

def valid_zalmoxis(instance, attribute, value):
    if instance.module != "zalmoxis":
        return

    max_iterations_outer = instance.zalmoxis.max_iterations_outer
    max_iterations_inner = instance.zalmoxis.max_iterations_inner
    max_iterations_pressure = instance.zalmoxis.max_iterations_pressure
    EOSchoice = instance.zalmoxis.EOSchoice
    core_mass_fraction = instance.zalmoxis.coremassfrac
    inner_mantle_mass_fraction = instance.zalmoxis.inner_mantle_mass_fraction
    mass_tot = instance.mass_tot

    if mass_tot is None:
        raise ValueError("`mass_tot` must be set when using the Zalmoxis module.")
    if max_iterations_outer < 3:
        raise ValueError("`interior.zalmoxis.max_iterations_outer` must be > 2")
    if max_iterations_inner < 13:
        raise ValueError("`interior.zalmoxis.max_iterations_inner` must be > 12")
    if max_iterations_pressure < 13:
        raise ValueError("`interior.zalmoxis.max_iterations_pressure` must be > 12")
    if EOSchoice == "Tabulated:iron/silicate":
        if inner_mantle_mass_fraction != 0:
            raise ValueError("`interior.zalmoxis.inner_mantle_mass_fraction` must be 0 when `EOSchoice` is 'Tabulated:iron/silicate' (only 2 layers are modeled).")
    if EOSchoice == "Tabulated:water":
        if core_mass_fraction + inner_mantle_mass_fraction > 0.75:
            raise ValueError("`interior.zalmoxis.coremassfrac` and `interior.zalmoxis.inner_mantle_mass_fraction` must add up to <= 75% when `EOSchoice` is 'Tabulated:water' (see the definition of water planets according to Seager 2007).")

@define
class Zalmoxis:
    """Parameters for Zalmoxis module.

    Attributes
    ----------
    EOSchoice: str
        EOS choice of Zalmoxis. Choices: "Tabulated:iron/silicate", "Tabulated:water".
    coremassfrac: float
        Fraction of the planet's interior mass corresponding to the core.
    inner_mantle_mass_fraction: float
        Fraction of the planet's interior mass corresponding to the inner mantle (needed for modeling more than 2 layers).
    weight_iron_frac: float
        Fraction of the planet's mass that is iron.
    num_levels: int
        Number of Zalmoxis radius layers.
    max_iterations_outer: int
        Maximum number of iterations for the outer loop.
    tolerance_outer: float
        Convergence tolerance for the outer loop [kg].
    max_iterations_inner: int
        Maximum number of iterations for the inner loop.
    tolerance_inner: float
        Convergence tolerance for the inner loop [kg/m^3].
    relative_tolerance: float
        Relative tolerance for solve_ivp.
    absolute_tolerance: float
        Absolute tolerance for solve_ivp.
    target_surface_pressure: float
        Target surface pressure for the pressure adjustment [Pa].
    pressure_tolerance: float
        Convergence tolerance for the pressure adjustment [Pa].
    max_iterations_pressure: int
        Maximum number of iterations for the pressure adjustment.
    pressure_adjustment_factor: float
        Reduction factor for adjusting the pressure in the pressure adjustment.
    """

    EOSchoice: str                    = field(default="Tabulated:iron/silicate", validator=in_(("Tabulated:iron/silicate", "Tabulated:water")))

    coremassfrac: float               = field(default=0.325, validator=(gt(0), lt(1)))
    inner_mantle_mass_fraction: float  = field(default=0, validator=(ge(0), lt(1)))
    weight_iron_frac: float           = field(default=0.325, validator=(gt(0), lt(1)))

    num_levels: int                   = field(default=100)

    max_iterations_outer: int         = field(default=20, validator=ge(1))
    tolerance_outer: float            = field(default=1e-3, validator=ge(0))
    max_iterations_inner: int         = field(default=100, validator=ge(1))
    tolerance_inner: float            = field(default=1e-4, validator=ge(0))
    relative_tolerance: float         = field(default=1e-5, validator=ge(0))
    absolute_tolerance: float         = field(default=1e-6, validator=ge(0))

    target_surface_pressure: float    = field(default=101325, validator=ge(0))
    pressure_tolerance: float         = field(default=1e9, validator=ge(0))
    max_iterations_pressure: int      = field(default=200, validator=ge(1))
    pressure_adjustment_factor: float = field(default=1.1, validator=ge(0))

@define
class Struct:
    """Planetary structure (mass, radius).

    Attributes
    ----------
    corefrac: float
        Fraction of the planet's interior radius corresponding to the core.
    module: str
        Module for solving the planet's interior structure. Choices: 'self', 'zalmoxis'.
    zalmoxis: Zalmoxis or None
        Zalmoxis parameters if module is 'zalmoxis'.
    mass_tot: float
        Total mass of the planet [M_earth]
    radius_int: float
        Radius of the atmosphere-mantle boundary [R_earth]
    core_density: float
        Density of the planet's core [kg m-3]
    core_heatcap: float
        Specific heat capacity of the planet's core [J kg-1 K-1]
<<<<<<< HEAD
    eos_method: int
        # 1: Adams-Williamson / 2: User defined
    eos_filepath: str
        location of file containing EOS data
    module: str
        Module for solving the planet's interior structure. Choices: 'self', 'zalmoxis'.
=======
>>>>>>> fc354289
    """

    corefrac: float         = field(validator=(gt(0), lt(1)))

    module: Optional[str] = field(default='self', validator=lambda inst, attr, val: val is None or val in ('self', 'zalmoxis'))
    zalmoxis: Optional[Zalmoxis] = field(default=None, validator=lambda inst, attr, val: val is None or valid_zalmoxis(inst, attr, val))

    core_density: float          = field(default=10738.33, validator=gt(0))
    core_heatcap: float 	 = field(default=880.0,    validator=gt(0))
    eos_method: int 		 = field(default=1)
    eos_filepath: str            = field(default="claire_density_profiles/SB11_MgFeppv.dat")
    mass_tot                = field(default='none', validator=mass_radius_valid, converter=none_if_none)
    radius_int              = field(default='none', validator=mass_radius_valid, converter=none_if_none)

    @property
    def set_by(self) -> str:
        """How is the structure set?"""
        if self.mass_tot is not None:
            return 'mass_tot'
        if self.radius_int is not None:
            return 'radius_int'
        return None<|MERGE_RESOLUTION|>--- conflicted
+++ resolved
@@ -135,15 +135,12 @@
         Density of the planet's core [kg m-3]
     core_heatcap: float
         Specific heat capacity of the planet's core [J kg-1 K-1]
-<<<<<<< HEAD
     eos_method: int
         # 1: Adams-Williamson / 2: User defined
     eos_filepath: str
         location of file containing EOS data
     module: str
         Module for solving the planet's interior structure. Choices: 'self', 'zalmoxis'.
-=======
->>>>>>> fc354289
     """
 
     corefrac: float         = field(validator=(gt(0), lt(1)))
