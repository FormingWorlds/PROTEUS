from __future__ import annotations

from attrs import define, field
from attrs.validators import ge, gt, in_, le

from ._converters import none_if_none


@define
class Star:
    """Stellar parameters, model selection.

    You can find useful reference data in the [documentation](https://fwl-proteus.readthedocs.io/en/latest/data/#stars).

    Attributes
    ----------
    radius: float
        Observed radius [R_sun].
    Teff: float
        Observed effective temperature [K].
    mass: float
        Stellar mass [M_sun]. Note that for Mors,
        it should be between 0.1 and 1.25 solar masses.
        Values outside of the valid range will be clipped.
    lum_now: float
        Observed bolometric luminosity [L_sun].
    rot_pctle: float
        Rotation rate, as a percentile of stellar population with the same mass [%].
    age_now: float
        Observed estimated age of the star [Gyr].
    age_ini: float
        Age of star at model initialisation [Gyr].
    module: str | None
        Select star module to use.
    mors: Mors
        Parameters for MORS module.
    """
<<<<<<< HEAD
    radius: float
    mass: float
    Teff: float
    rot_pctle: float
    lum_now: float
    age_now: float
    age_ini: float
=======
    radius: float = field(validator=gt(0))
    mass: float = field(validator=(ge(0.1), le(1.25)))
    Teff: float = field(validator=gt(0))
    omega: float = field(validator=(ge(0), le(100)))
    lum_now: float = field(validator=gt(0))
    age_now: float = field(validator=gt(0))
    age_ini: float = field(validator=gt(0))
>>>>>>> 9fa0708a

    module: str | None = field(
        validator=in_((None, 'mors', 'dummy')),
        converter=none_if_none,
    )

    mors: Mors


@define
class Mors:
    """Module parameters for MORS module.

    Attributes
    ----------
    tracks: str
        Stellar evolution track to be used. Choices: 'spada', 'baraffe'.
    spec: str
        Name of file containing stellar spectrum. See [documentation](https://fwl-proteus.readthedocs.io/en/latest/data/#stars) for potential file names.
    """
    tracks: str = field(validator=in_(('spada', 'baraffe')))
    spec: str<|MERGE_RESOLUTION|>--- conflicted
+++ resolved
@@ -35,23 +35,13 @@
     mors: Mors
         Parameters for MORS module.
     """
-<<<<<<< HEAD
-    radius: float
-    mass: float
-    Teff: float
-    rot_pctle: float
-    lum_now: float
-    age_now: float
-    age_ini: float
-=======
     radius: float = field(validator=gt(0))
     mass: float = field(validator=(ge(0.1), le(1.25)))
     Teff: float = field(validator=gt(0))
-    omega: float = field(validator=(ge(0), le(100)))
+    rot_pctle: float = field(validator=(ge(0), le(100)))
     lum_now: float = field(validator=gt(0))
     age_now: float = field(validator=gt(0))
     age_ini: float = field(validator=gt(0))
->>>>>>> 9fa0708a
 
     module: str | None = field(
         validator=in_((None, 'mors', 'dummy')),
