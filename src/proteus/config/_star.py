--- conflicted
+++ resolved
@@ -22,18 +22,17 @@
 
 @define
 class Star:
-<<<<<<< HEAD
     """Stellar parameters, model selection.
 
     Attributes
     ----------
-    mass: float
-        M_sun
     radius: float
         R_sun
     Teff: float
         K
-    Lbol: float
+    mass: float
+        M_sun
+    lum_now: float
         L_sun
     omega: float
         Rotation percentile
@@ -46,10 +45,6 @@
     mors: Mors
         Parameters for MORS module
     """
-    mass: float
-=======
-    """Stellar parameters, model selection"""
->>>>>>> 3a9e1ca4
     radius: float
     mass: float
     Teff: float
