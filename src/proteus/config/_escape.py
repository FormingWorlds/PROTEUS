--- conflicted
+++ resolved
@@ -33,20 +33,18 @@
 
     Attributes
     ----------
-<<<<<<< HEAD
+
     Pxuv: float
         Pressure at which XUV radiation become opaque in the planetary atmosphere [bar]
-    """
-    Pxuv: float
-=======
     efficiency: float
         Escape efficiency factor
     tidal: bool
         Tidal contribution enabled
     """
+    Pxuv: float
     efficiency: float = field(default=1.0,validator=(ge(0.0), le(1.0)))
     tidal: bool = field(default=False)
->>>>>>> 78fa7665
+
 
 
 @define
