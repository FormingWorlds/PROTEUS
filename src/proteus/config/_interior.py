--- conflicted
+++ resolved
@@ -88,13 +88,6 @@
         Whether to include mixing in the model. Default is False.
     """
 
-<<<<<<< HEAD
-    logging: str        = field(default='ERROR',
-                                validator=in_(('INFO', 'DEBUG', 'ERROR', 'WARNING')))
-    ini_tmagma          = field(default=None)
-    num_levels: int     = field(default=120,    validator=ge(40))
-    tolerance: float    = field(default=1e-8,  validator=gt(0))
-=======
     logging: str                        = field(default='ERROR',validator=in_(('INFO', 'DEBUG', 'ERROR', 'WARNING')))
     ini_tmagma: float                   = field(default=None)
     num_levels: int                     = field(default=100,    validator=ge(40))
@@ -106,8 +99,6 @@
     gravitational_separation: bool      = field(default=False)
     mixing: bool                        = field(default=False)
 
-
->>>>>>> 86ccbd55
 
 def valid_interiordummy(instance, attribute, value):
     if instance.module != "dummy":
