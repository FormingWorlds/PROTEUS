# Functions used to handle atmosphere thermodynamics (running JANUS, etc.)
from __future__ import annotations

import glob
import logging
import os
import shutil
from typing import TYPE_CHECKING

import janus.set_socrates_env  # noqa
import numpy as np
import pandas as pd

from proteus.atmos_clim.common import get_oarr_from_parr
from proteus.utils.constants import gas_list, vap_list, vol_list
from proteus.utils.helper import UpdateStatusfile, create_tmp_folder

if TYPE_CHECKING:
    from proteus.config import Config

log = logging.getLogger("fwl."+__name__)

def InitStellarSpectrum(dirs:dict, wl:list, fl:list, spectral_file_nostar):

    from janus.utils import InsertStellarSpectrum, PrepareStellarSpectrum

    log.debug("Prepare spectral file for JANUS")

    # Generate a new SOCRATES spectral file containing this new spectrum
    star_spec_src = dirs["output"]+"socrates_star.txt"

    # Spectral file stuff
    PrepareStellarSpectrum(wl,fl,star_spec_src)

    log.debug("Insert stellar spectrum into spectral file")
    InsertStellarSpectrum(spectral_file_nostar,
                          star_spec_src,
                          dirs["output"]
                          )
    os.remove(star_spec_src)

    return

def InitAtm(dirs:dict, config:Config):

    from janus.utils import ReadBandEdges, atmos

    log.debug("Create new JANUS atmosphere object")

    vol_dict = {}
    for vol in vol_list:
        vol_dict[vol] = 1.0/len(vol_list)

    # Spectral bands
    band_edges = ReadBandEdges(dirs["output"]+"star.sf")

    # Make object
    # The var flag indicates variable parameters
    # to be set at each PROTEUS iteration
    # through the routine UpdateStateAtm
    atm = atmos(0.0, #var
                1e5, #var
                config.atmos_clim.janus.p_top*1e5,
                6.371e6, #var
                5.972e24, #var
                band_edges,
                vol_mixing = vol_dict, #var
                req_levels = config.atmos_clim.janus.num_levels,
                water_lookup = False,
                alpha_cloud=config.atmos_clim.cloud_alpha,
                trppT = config.atmos_clim.tmp_minimum,
                minT = config.atmos_clim.tmp_minimum,
                maxT = config.atmos_clim.tmp_maximum,
                do_cloud = config.atmos_clim.cloud_enabled,
                re = 1.0e-5, # Effective radius of the droplets [m] (drizzle forms above 20 microns)
                lwm = 0.8, # Liquid water mass fraction [kg/kg]
                clfr = 0.8, # Water cloud fraction
                albedo_s = config.atmos_clim.surf_greyalbedo,
                albedo_pl = config.atmos_clim.albedo_pl,
                zenith_angle = config.orbit.zenith_angle,
                )

    atm.inst_sf = config.orbit.s0_factor
    atm.skin_d = config.atmos_clim.surface_d
    atm.skin_k = config.atmos_clim.surface_k

    match config.atmos_clim.janus.overlap_method:
        case "ro":
            atm.overlap_type = 2
        case "ee":
            atm.overlap_type = 4
        case "rorr":
            atm.overlap_type = 8
        case _:
            raise ValueError("Invalid overlap method selected for SOCRATES/JANUS!")

    return atm

def UpdateStateAtm(atm, config:Config, hf_row:dict, tropopause):
    """UpdateStateAtm

    Update the atm object state with current iteration variables

    Parameters
    ----------
        atm : atmos
            Atmosphere object
        config : Config
            Configuration options and other variables
        hf_row : dict
            Dictionary containing simulation variables for current iteration
        tropopause
            Tropopause type (None, "skin", "dynamic")
    """

    atm.setSurfaceTemperature(hf_row["T_surf"])
    atm.setSurfacePressure(max(hf_row["P_surf"],config.atmos_clim.janus.p_top*1.1)*1e5)
    atm.setPlanetProperties(hf_row["R_int"], hf_row["M_int"])

    # Warn about rock vapours
    has_vapours = False
    for gas in vap_list:
        has_vapours = has_vapours or (hf_row[gas+"_vmr"] > 1e-5)
    if has_vapours:
        log.warning("Atmosphere contains rock vapours which will be neglected by JANUS")

    # Store volatiles only
    vol_mixing = {}
    for vol in vol_list:
        vol_mixing[vol] = hf_row[vol+"_vmr"]
    atm.setVolatiles(vol_mixing)

    atm.instellation = hf_row["F_ins"]
    atm.tmp_magma = hf_row["T_magma"]
    if tropopause == "skin":
        atm.trppT = hf_row["T_skin"]
    else:
        atm.trppT = 0.5
    log.debug("Setting stratosphere to %.2f K"%atm.trppT)

    return

def RunJANUS(atm, dirs:dict, config:Config, hf_row:dict, hf_all:pd.DataFrame,
             write_in_tmp_dir=True, search_method=0, rtol=1.0e-4):
    """Run JANUS.

    Calculates the temperature structure of the atmosphere and the fluxes, etc.
    Stores the new flux boundary condition to be provided to SPIDER. Limits flux
    change if required.

    Parameters
    ----------
        atm : atmos
            Atmosphere object
        dirs : dict
            Dictionary containing paths to directories
        config : Config
            Configuration options and other variables
        hf_row : dict
            Dictionary containing simulation variables for current iteration
        hf_all : pd.DataFrame
            Dataframe containing simulation variables (now and historic)
        write_in_tmp_dir : bool
            Write temporary files in a local folder within /tmp, rather than in the output folder
        search_method : int
            Root finding method used by JANUS
        rtol : float
            Relative tolerance on solution for root finding method
    Returns
    ----------
        atm : atmos
            Updated atmos object
        output : dict
            Output variables, as a dict

    """

    # Runtime info
    log.debug("Running JANUS...")
    time = hf_row["Time"]


    #Update atmosphere with current variables
    UpdateStateAtm(atm, config, hf_row, config.atmos_clim.janus.tropopause)

    # Change dir
    cwd = os.getcwd()
    tmp_dir = dirs["output"]
    if write_in_tmp_dir:
        tmp_dir = create_tmp_folder()
    log.debug("Will run socrates inside '%s'"%tmp_dir)
    os.chdir(tmp_dir)

    # Prepare to calculate temperature structure w/ General Adiabat
    trppD = config.atmos_clim.janus.tropopause == 'dynamic'
    rscatter = config.atmos_clim.rayleigh

    # Run JANUS
    if config.atmos_clim.surf_state == 'fixed':  # fixed T_Surf
        from janus.modules import MCPA
        atm = MCPA(dirs, atm, False, trppD, rscatter)

    elif config.atmos_clim.surf_state == 'skin': # conductive lid
        from janus.modules import MCPA_CBL

        T_surf_max = -1
        T_surf_old = -1
        atol       = 1.0e-5

        # Done with initial loops
        if time > 0:

            # Get previous temperature as initial guess
            T_surf_old = hf_all.iloc[-1]["T_surf"]

            # Prevent heating of the interior
            if config.atmos_clim.prevent_warming:
                T_surf_max = T_surf_old

            # calculate tolerance
            tol = rtol * abs(hf_all.iloc[-1]["F_atm"]) + atol
        else:
            tol = 0.1

        # run JANUS
        atm = MCPA_CBL(dirs, atm, trppD, rscatter, method=search_method, atol=tol,
                        atm_bc=int(config.atmos_clim.janus.F_atm_bc), T_surf_guess=float(T_surf_old)-1.0, T_surf_max=float(T_surf_max))

    else:
        UpdateStatusfile(dirs, 20)
        raise Exception("Invalid surface state chosen for JANUS")

    # Clean up run directory
    for file in glob.glob(tmp_dir+"/current??.????"):
        os.remove(file)
    for file in glob.glob(tmp_dir+"/profile.*"):
        os.remove(file)
    os.chdir(cwd)
    if write_in_tmp_dir:
        shutil.rmtree(tmp_dir,ignore_errors=True)

    any_cloud = np.any(np.array(atm.clfr) > 1.0e-20)
    log.info("Water clouds have formed = %s"%(str(any_cloud)))
    log.info("SOCRATES fluxes (net@surf, net@TOA, OLR): %.5e, %.5e, %.5e W m-2" %
             (atm.net_flux[-1], atm.net_flux[0] , atm.LW_flux_up[0]))

    # Save atm data to disk
    nc_fpath = dirs["output"]+"/data/"+str(int(time))+"_atm.nc"
    atm.write_ncdf(nc_fpath)

    # Check for NaNs
    if not np.isfinite(atm.net_flux).all():
        UpdateStatusfile(dirs, 22)
        raise Exception("JANUS output array contains NaN or Inf values")

    # Store new flux
    if (config.atmos_clim.janus.F_atm_bc == 0):
        F_atm_new = atm.net_flux[0]
    else:
        F_atm_new = atm.net_flux[-1]

    # Require that the net flux must be upward
    F_atm_lim = F_atm_new
    if config.atmos_clim.prevent_warming:
        F_atm_lim = max( 1.0e-8 , F_atm_new )

    # Print if a limit was applied
    if not np.isclose(F_atm_lim , F_atm_new ):
        log.warning("Change in F_atm [W m-2] limited in this step!")
        log.warning("    %g  ->  %g" % (F_atm_new , F_atm_lim))

    # observables
    p_obs = float(config.atmos_clim.janus.p_obs)*1e5 # converted to Pa
<<<<<<< HEAD
    r_arr = np.array(atm.z[:],   copy=True, dtype=float) + hf_row["R_int"]
    t_arr = np.array(atm.tmp[:], copy=True, dtype=float)
    rho_obs = -1.0
=======
    r_arr = np.array(atm.z[:]) + hf_row["R_int"]
>>>>>>> 5d1901b9
    if atm.height_error:
        log.error("Hydrostatic integration failed in JANUS!")
    else:
        # find observed level [m] at p ~ p_obs
        _, r_obs = get_oarr_from_parr(atm.p, r_arr, p_obs)
        _, t_obs = get_oarr_from_parr(atm.p, t_arr, p_obs) # [Pa], [m]

<<<<<<< HEAD
        # calc observed density [kg m-3]
        rho_obs = calc_observed_rho(atm)

    # p_xuv from R_xuv
    if config.escape.xuv_defined_by_radius:
        r_xuv = hf_row["R_xuv"]
        p_xuv = get_oarr_from_parr(r_arr, atm.p, r_xuv)[1] * 1e-5 # bar

    # R_xuv from p_xuv
=======
    # XUV height in atm
    if config.escape.module == 'zephyrus':
        # escape level set by zephyrus config
        p_xuv = config.escape.zephyrus.Pxuv # [bar]
>>>>>>> 5d1901b9
    else:
        p_xuv = hf_row["p_xuv"]
        r_xuv = get_oarr_from_parr(atm.p, r_arr, p_xuv * 1e5)[1] # m

    # final things to store
    output={}
    output["T_surf"] = atm.ts            # Surface temperature [K]
    output["F_atm"]  = F_atm_lim         # Net flux at TOA
    output["F_olr"]  = atm.LW_flux_up[0] # OLR
    output["F_sct"]  = atm.SW_flux_up[0] # Scattered SW flux
    output["albedo"] = atm.SW_flux_up[0] / atm.SW_flux_down[0]
    output["p_obs"]  = p_obs/1e5        # observed level [bar]
    output["T_obs"]  = t_obs            # observed level [K]
    output["R_obs"]  = r_obs            # observed level [m]
<<<<<<< HEAD
    output["rho_obs"]= rho_obs          # observed density [kg m-3]
    output["p_xuv"]  = p_xuv            # Closest pressure to Pxuv    [bar]
=======
    output["p_xuv"]  = p_xuv/1e5        # Closest pressure from Pxuv    [bar]
>>>>>>> 5d1901b9
    output["R_xuv"]  = r_xuv            # Radius at Pxuv                [m]
    output["ocean_areacov"] = 0.0
    output["ocean_maxdepth"]= 0.0

    # set composition at Pxuv
    for g in gas_list:
        if g in atm.x_gas.keys():
            _, x_xuv = get_oarr_from_parr(atm.p, atm.x_gas[g], p_xuv*1e5)
        else:
            x_xuv = 0.0
        hf_row[g+"_xuv"] = x_xuv

    return output<|MERGE_RESOLUTION|>--- conflicted
+++ resolved
@@ -271,13 +271,8 @@
 
     # observables
     p_obs = float(config.atmos_clim.janus.p_obs)*1e5 # converted to Pa
-<<<<<<< HEAD
     r_arr = np.array(atm.z[:],   copy=True, dtype=float) + hf_row["R_int"]
     t_arr = np.array(atm.tmp[:], copy=True, dtype=float)
-    rho_obs = -1.0
-=======
-    r_arr = np.array(atm.z[:]) + hf_row["R_int"]
->>>>>>> 5d1901b9
     if atm.height_error:
         log.error("Hydrostatic integration failed in JANUS!")
     else:
@@ -285,24 +280,14 @@
         _, r_obs = get_oarr_from_parr(atm.p, r_arr, p_obs)
         _, t_obs = get_oarr_from_parr(atm.p, t_arr, p_obs) # [Pa], [m]
 
-<<<<<<< HEAD
-        # calc observed density [kg m-3]
-        rho_obs = calc_observed_rho(atm)
-
     # p_xuv from R_xuv
     if config.escape.xuv_defined_by_radius:
-        r_xuv = hf_row["R_xuv"]
+        r_xuv = hf_row["R_xuv"] # m
         p_xuv = get_oarr_from_parr(r_arr, atm.p, r_xuv)[1] * 1e-5 # bar
 
     # R_xuv from p_xuv
-=======
-    # XUV height in atm
-    if config.escape.module == 'zephyrus':
-        # escape level set by zephyrus config
-        p_xuv = config.escape.zephyrus.Pxuv # [bar]
->>>>>>> 5d1901b9
-    else:
-        p_xuv = hf_row["p_xuv"]
+    else:
+        p_xuv = hf_row["p_xuv"] # bar
         r_xuv = get_oarr_from_parr(atm.p, r_arr, p_xuv * 1e5)[1] # m
 
     # final things to store
@@ -315,12 +300,7 @@
     output["p_obs"]  = p_obs/1e5        # observed level [bar]
     output["T_obs"]  = t_obs            # observed level [K]
     output["R_obs"]  = r_obs            # observed level [m]
-<<<<<<< HEAD
-    output["rho_obs"]= rho_obs          # observed density [kg m-3]
     output["p_xuv"]  = p_xuv            # Closest pressure to Pxuv    [bar]
-=======
-    output["p_xuv"]  = p_xuv/1e5        # Closest pressure from Pxuv    [bar]
->>>>>>> 5d1901b9
     output["R_xuv"]  = r_xuv            # Radius at Pxuv                [m]
     output["ocean_areacov"] = 0.0
     output["ocean_maxdepth"]= 0.0
