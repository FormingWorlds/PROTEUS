#Generic atmosphere wrapper
from __future__ import annotations

import logging
import os

import pandas as pd
from scipy.integrate import solve_ivp

from proteus.atmos_clim.agni import ActivateEnv, DeallocAtmos, InitAtmos, RunAGNI, UpdateProfile
from proteus.atmos_clim.dummy_atmosphere import RunDummyAtm
from proteus.atmos_clim.janus import RunJANUS, InitStellarSpectrum, InitAtm
from proteus.utils.constants import AU
from proteus.utils.helper import PrintHalfSeparator, UpdateStatusfile, safe_rm

atm = None
log = logging.getLogger("PROTEUS")

def RunAtmosphere(OPTIONS:dict, dirs:dict, loop_counter:dict,
                  update_stellar_spectrum:bool, hf_all:pd.DataFrame, hf_row:dict):
    """Run Atmosphere submodule.

    Generic function to run an atmospheric simulation with either JANUS, AGNI or dummy.
    Writes into the hf_row generic variable passed as an arguement.

    Parameters
    ----------
        OPTIONS : dict
            Configuration options and other variables
        dirs : dict
            Dictionary containing paths to directories
        loop_counter : dict
            Dictionary containing iteration information
        update_stellar_spectrum : bool
            Spectral file path
        hf_all : pd.DataFrame
            Dataframe containing simulation variables (now and historic)
        hf_row : dict
            Dictionary containing simulation variables for current iteration

    """

    #Warning! Find a way to store atm object for AGNI
    global atm

    PrintHalfSeparator()
    if OPTIONS["shallow_ocean_layer"] == 1:
        hf_row["T_surf"] = ShallowMixedOceanLayer(hf_all.iloc[-1].to_dict(), hf_row)

    if OPTIONS["atmosphere_model"] == 0:
        # Run JANUS:

        no_atm = bool(atm == None)
        if no_atm or update_stellar_spectrum:
            spectral_file_nostar = os.path.join(dirs["fwl"] , OPTIONS["spectral_file"])
            if not os.path.exists(spectral_file_nostar):
                UpdateStatusfile(dirs, 20)
                raise Exception("Spectral file does not exist at '%s'" % spectral_file_nostar)
            InitStellarSpectrum(dirs, hf_row["wl"], hf_row["fl"], spectral_file_nostar)
            atm = InitAtm(dirs, OPTIONS)

        hf_row["T_surf"] = hf_row["T_magma"]
        atm_output = RunJANUS(atm, dirs, OPTIONS, hf_row, hf_all)

    elif OPTIONS["atmosphere_model"] == 1:
        # Run AGNI

        # Initialise atmosphere struct
<<<<<<< HEAD
        spfile_path = os.path.join(dirs["output"] , "runtime.sf")
        no_atm = bool(atm == None)
        if no_atm or update_stellar_spectrum:
=======
        no_spfile = not os.path.exists(spfile_path)
        no_atm    = bool(atm is None)
        if no_atm or no_spfile:
>>>>>>> 7dfe6430
            log.debug("Initialise new atmosphere struct")

            # first run?
            if no_atm:
                ActivateEnv(dirs)
                # surface temperature guess
                hf_row["T_surf"] = hf_row["T_magma"]
            else:
                # Remove old spectral file if it exists
                safe_rm(spfile_path)
                safe_rm(spfile_path+"_k")
                # deallocate old atmosphere
                DeallocAtmos(atm)

            # allocate new
            atm = InitAtmos(dirs, OPTIONS, hf_row)

        # Update profile
        atm = UpdateProfile(atm, hf_row, OPTIONS)

        # Run solver
        atm, atm_output = RunAGNI(atm, loop_counter["total"], dirs, OPTIONS, hf_row)

    elif OPTIONS["atmosphere_model"] == 2:
        # Run dummy atmosphere model
        atm_output = RunDummyAtm(dirs, OPTIONS,
                                 hf_row["T_magma"], hf_row["F_ins"], hf_row["R_planet"])

    # Store atmosphere module output variables
    hf_row["z_obs"]  = atm_output["z_obs"]
    hf_row["F_atm"]  = atm_output["F_atm"]
    hf_row["F_olr"]  = atm_output["F_olr"]
    hf_row["F_sct"]  = atm_output["F_sct"]
    hf_row["T_surf"] = atm_output["T_surf"]
    hf_row["F_net"]  = hf_row["F_int"] - hf_row["F_atm"]

    # Calculate observables (measured at infinite distance)
    hf_row["transit_depth"] =  (hf_row["z_obs"] / hf_row["R_star"])**2.0
    hf_row["contrast_ratio"] = ((hf_row["F_olr"]+hf_row["F_sct"])/hf_row["F_ins"]) * \
                                 (hf_row["z_obs"] / (OPTIONS["mean_distance"]*AU))**2.0

    return

def ShallowMixedOceanLayer(hf_cur:dict, hf_pre:dict):

    # This scheme is not typically used, but it maintained here from legacy code
    # We could consider removing it in the future.

    log.info(">>>>>>>>>> Flux convergence scheme <<<<<<<<<<<")

    # For SI conversion
    yr          = 3.154e+7      # s

    # Last T_surf and time from atmosphere, K
    t_cur  = hf_cur["Time"]*yr
    t_pre  = hf_pre["Time"]*yr
    Ts_pre = hf_pre["T_surf"]

    # Properties of the shallow mixed ocean layer
    c_p_layer   = 1000          # J kg-1 K-1
    rho_layer   = 3000          # kg m-3
    depth_layer = 1000          # m

    def ocean_evolution(t, y):
        # Specific heat of mixed ocean layer
        mu      = c_p_layer * rho_layer * depth_layer # J K-1 m-2
        # RHS of ODE
        RHS     = - hf_cur["F_net"] / mu
        return RHS

    # Solve ODE
    sol_curr  = solve_ivp(ocean_evolution, [t_pre, t_cur], [Ts_pre])

    # New current surface temperature from shallow mixed layer
    Ts_cur = sol_curr.y[0][-1] # K

    return Ts_cur<|MERGE_RESOLUTION|>--- conflicted
+++ resolved
@@ -66,15 +66,9 @@
         # Run AGNI
 
         # Initialise atmosphere struct
-<<<<<<< HEAD
         spfile_path = os.path.join(dirs["output"] , "runtime.sf")
-        no_atm = bool(atm == None)
+        no_atm = bool(atm is None)
         if no_atm or update_stellar_spectrum:
-=======
-        no_spfile = not os.path.exists(spfile_path)
-        no_atm    = bool(atm is None)
-        if no_atm or no_spfile:
->>>>>>> 7dfe6430
             log.debug("Initialise new atmosphere struct")
 
             # first run?
