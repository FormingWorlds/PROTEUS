--- conflicted
+++ resolved
@@ -547,12 +547,7 @@
                                         max_steps=int(max_steps))
     return atmos
 
-<<<<<<< HEAD
 def run_agni(atmos, loops_total:int, dirs:dict, config:Config, hf_row:dict):
-=======
-def run_agni(atmos, loops_total:int, dirs:dict, config:Config,
-                hf_row:dict):
->>>>>>> 5d1901b9
     """Run AGNI atmosphere model.
 
     Calculates the temperature structure of the atmosphere and the fluxes, etc.
@@ -635,8 +630,10 @@
     albedo = SW_flux_up[0]/SW_flux_down[0]
     if bool(atmos.transparent):
         R_obs = float(hf_row["R_int"])
+        T_obs = float(atmos.tmp_surf)
     else:
         R_obs = float(atmos.transspec_r)
+        T_obs = float(atmos.transspec_t)
 
     # Print info to user
     if config.atmos_clim.agni.condensation:
@@ -659,12 +656,12 @@
 
     # p_xuv from R_xuv
     if config.escape.xuv_defined_by_radius:
-        r_xuv = hf_row["R_xuv"]
+        r_xuv = hf_row["R_xuv"] # m
         p_xuv = get_oarr_from_parr(atmos.r, atmos.p, r_xuv)[1] * 1e-5 # bar
 
     # R_xuv from p_xuv
     else:
-        p_xuv =  hf_row["p_xuv"]
+        p_xuv =  hf_row["p_xuv"] # bar
         r_xuv = get_oarr_from_parr(atmos.p, atmos.r, p_xuv * 1e5)[1] # m
 
     # final things to store
@@ -674,13 +671,8 @@
     output["F_sct"]         = SW_flux_up[0]
     output["T_surf"]        = float(atmos.tmp_surf)
     output["p_obs"]         = float(atmos.transspec_p)/1e5 # convert [Pa] to [bar]
-<<<<<<< HEAD
-    output["R_obs"]         = float(atmos.transspec_r)
-    output["T_obs"]         = float(atmos.transspec_t)
-    output["rho_obs"]       = float(atmos.transspec_rho)
-=======
+    output["T_obs"]         = T_obs
     output["R_obs"]         = R_obs
->>>>>>> 5d1901b9
     output["albedo"]        = albedo
     output["p_xuv"]         = p_xuv            # Pressure at Rxuv   [bars]
     output["R_xuv"]         = r_xuv            # Radius at Pxuv     [m]
