from __future__ import annotations

import logging
from typing import TYPE_CHECKING

import matplotlib as mpl
import matplotlib.pyplot as plt
import numpy as np
import pandas as pd

from proteus.utils.plot import dict_colors

<<<<<<< HEAD
log = logging.getLogger("fwl."+__name__)
=======
if TYPE_CHECKING:
    from proteus import Proteus

log = logging.getLogger("PROTEUS")
>>>>>>> 7dfe6430

def plot_fluxes_global(output_dir: str, options: dict, t0: float=100.0):

    log.info("Plot global fluxes")

    # Get values
    hf_all = pd.read_csv(output_dir+"/runtime_helpfile.csv", sep=r"\s+")
    hf_all = hf_all.loc[hf_all["Time"]>t0]

    time = np.array(hf_all["Time"] )

    F_net = np.array(hf_all["F_atm"])
    F_asf = np.array(hf_all["F_ins"]) * options["asf_scalefactor"] * (1.0 - options["albedo_pl"]) * np.cos(options["zenith_angle"] * np.pi/180.0)
    F_olr = np.array(hf_all["F_olr"])
    F_upw = np.array(hf_all["F_olr"]) + np.array(hf_all["F_sct"])
    F_int = np.array(hf_all["F_int"])

    if len(time) < 3:
        log.warning("Cannot make plot with less than 3 samples")
        return

    # Create plot
    mpl.use('Agg')
    scale = 1.2
    fig,ax = plt.subplots(1,1,figsize=(6*scale,5*scale))
    lw = 2.0
    al = 0.96

    # Steam runaway line
    ax.axhline(y=280.0, color='black', lw=lw, linestyle='dashed', label="S-N limit", zorder=1)

    # Plot fluxes
    ax.plot(time, F_int, lw=lw, alpha=al, zorder=2, color=dict_colors["int"], label="Net (int.)")
    ax.plot(time, F_net, lw=lw, alpha=al, zorder=2, color=dict_colors["atm"], label="Net (atm.)")
    ax.plot(time, F_olr, lw=lw, alpha=al, zorder=2, color=dict_colors["OLR"], label="OLR")
    ax.plot(time, F_upw, lw=lw, alpha=al, zorder=3, color=dict_colors["sct"], label="OLR + Scat.")
    ax.plot(time, F_asf, lw=lw, alpha=al, zorder=3, color=dict_colors["ASF"], label="ASF", linestyle='dotted')

    # Configure plot
    ax.set_yscale("symlog")
    ax.set_ylabel("Unsigned flux [W m$^{-2}$]")
    ax.set_xscale("log")
    ax.set_xlabel("Time [yr]")
    ax.set_xlim(time[0], time[-1])
    legend = ax.legend(loc='lower left')
    legend.get_frame().set_alpha(None)
    legend.get_frame().set_facecolor((1, 1, 1, 0.99))
    ax.grid(color='black', alpha=0.05)

    plt.close()
    plt.ioff()
    fig.savefig(output_dir+"/plot_fluxes_global.%s"%options["plot_format"],
                bbox_inches='tight', dpi=200)


def plot_fluxes_global_entry(handler: Proteus):
    plot_fluxes_global(
        output_dir=handler.directories["output"],
        options=handler.config,
    )


if __name__ == '__main__':
    from proteus.plot._cpl_helpers import get_handler_from_argv
    handler = get_handler_from_argv()
    plot_fluxes_global_entry(handler)<|MERGE_RESOLUTION|>--- conflicted
+++ resolved
@@ -10,14 +10,10 @@
 
 from proteus.utils.plot import dict_colors
 
-<<<<<<< HEAD
-log = logging.getLogger("fwl."+__name__)
-=======
 if TYPE_CHECKING:
     from proteus import Proteus
-
-log = logging.getLogger("PROTEUS")
->>>>>>> 7dfe6430
+    
+log = logging.getLogger("fwl."+__name__)
 
 def plot_fluxes_global(output_dir: str, options: dict, t0: float=100.0):
 
