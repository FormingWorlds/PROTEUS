from __future__ import annotations

import glob
import logging
import os
from typing import TYPE_CHECKING

import matplotlib as mpl
import matplotlib.pyplot as plt
import netCDF4 as nc
import numpy as np
from cmcrameri import cm
from matplotlib.ticker import LogLocator

from proteus.utils.helper import find_nearest
from proteus.utils.plot import latex_float

<<<<<<< HEAD
log = logging.getLogger("fwl."+__name__)
=======
if TYPE_CHECKING:
    from proteus import Proteus

log = logging.getLogger("PROTEUS")
>>>>>>> 7dfe6430


def plot_atmosphere( output_dir:str, times:list, plot_format="pdf"):

    log.info("Plot atmosphere temperatures")

    norm = mpl.colors.LogNorm(vmin=max(times[0],1), vmax=times[-1])
    sm = plt.cm.ScalarMappable(cmap=cm.batlowK_r, norm=norm)
    sm.set_array([])

    scale = 1.2
    fig,(ax0,ax1) = plt.subplots(2,1, sharex=True, figsize=(5*scale,7*scale))

    for i, t in enumerate( times ):

        atm_file = os.path.join(output_dir, "data", "%d_atm.nc"%t)

        ds = nc.Dataset(atm_file)
        tmp =   np.array(ds.variables["tmpl"][:])
        p   =   np.array(ds.variables["pl"][:])
        z   =   np.array(ds.variables["zl"][:]) * 1e-3  # convert to km
        ds.close()

        label = latex_float(t)+" yr"
        color = sm.to_rgba(t)

        ax0.plot( tmp, z, '-', color=color, label=label, lw=1.5)

        # Atmosphere T-P
        ax1.semilogy(tmp, p/1e5, '-', color=color, label=label, lw=1.5)

    #####  T-Z
    # fig_o.set_myaxes( ax0, xlabel='$T$ (K)', ylabel='$z_\mathrm{atm}$\n(km)', xmin=xmin, xmax=xmax, ymin=0, ymax=ymax_atm_z, xticks=xticks )
    ax0.set_ylabel(r"Height [km]")

    #####  T-P
    # fig_o.set_myaxes( ax1, xlabel='$T$ (K)', ylabel='$P_\mathrm{atm}$\n(bar)', xmin=xmin, xmax=xmax, xticks=xticks )
    ax1.set_xlabel("Temperature [K]")
    ax1.set_ylabel("Pressure [bar]")
    ax1.invert_yaxis()

    # Legend
    ax1.legend( fontsize=8, fancybox=True, framealpha=0.5 )
    ax1.yaxis.set_major_locator(LogLocator(numticks=1000))

    fig.subplots_adjust(hspace=0.02)

    plt.close()
    plt.ioff()

    fpath = os.path.join(output_dir, "plot_atmosphere.%s"%plot_format)
    fig.savefig(fpath, dpi=200, bbox_inches='tight')


def plot_atmosphere_entry(handler: Proteus):
    files = glob.glob(os.path.join(handler.directories["output"], "data", "*_atm.nc"))
    times = [int(f.split("/")[-1].split("_")[0]) for f in files]

    plot_times = []
    tmin = max(1,np.amin(times))
    tmax = max(tmin+1, np.amax(times))

    for s in np.logspace(np.log10(tmin),np.log10(tmax),8): # Sample on log-scale

        remaining = list(set(times) - set(plot_times))
        if len(remaining) == 0:
            break

        v,_ = find_nearest(remaining,s) # Find next new sample
        plot_times.append(int(v))

    plot_times = sorted(set(plot_times)) # Remove any duplicates + resort
    print("Snapshots:", plot_times)

    # Plot fixed set from above
    plot_atmosphere(
        output_dir=handler.directories["output"],
        times=plot_times,
        plot_format=handler.config["plot_format"],
   )


if __name__ == "__main__":
    from proteus.plot._cpl_helpers import get_handler_from_argv
    handler = get_handler_from_argv()
    plot_atmosphere_entry(handler)<|MERGE_RESOLUTION|>--- conflicted
+++ resolved
@@ -15,14 +15,10 @@
 from proteus.utils.helper import find_nearest
 from proteus.utils.plot import latex_float
 
-<<<<<<< HEAD
-log = logging.getLogger("fwl."+__name__)
-=======
 if TYPE_CHECKING:
     from proteus import Proteus
-
-log = logging.getLogger("PROTEUS")
->>>>>>> 7dfe6430
+    
+log = logging.getLogger("fwl."+__name__)
 
 
 def plot_atmosphere( output_dir:str, times:list, plot_format="pdf"):
