from __future__ import annotations

import logging
import os
from typing import TYPE_CHECKING

import matplotlib.pyplot as plt
import matplotlib.ticker as ticker
import numpy as np
import pandas as pd

from proteus.utils.constants import gas_list
from proteus.utils.plot import get_colour, latexify

if TYPE_CHECKING:
    from proteus import Proteus
    from proteus.config import Config

log = logging.getLogger("fwl."+__name__)

def plot_global(hf_all: pd.DataFrame, output_dir: str, config: Config,
                logt: bool=True, tmin: float=1e1):

    if np.amax(hf_all["Time"]) < 2:
        log.debug("Insufficient data to make plot_global")
        return

    log.info("Plot global")

    # Plotting parameters
    lw=2.0
    al=0.95
    fig_ratio=(3,2)
    fig_scale=4.0
    leg_kwargs = {
        "frameon":1,
        "fancybox":True,
        "framealpha":0.9
    }


    #    Volatile parameters (keys=vols, vals=quantites_over_time)
    vol_present = {} # Is present ever? (true/false)
    vol_vmr     = {} # Volume mixing ratio
    vol_bars    = {} # Surface partial pressure [bar]
    vol_mol_atm = {} # Moles in atmosphere
    vol_mol_int = {} # Moles in interior
    vol_mol_tot = {} # Moles in total
    vol_intpart = {} # Partitioning into int

    for vol in gas_list:
        # Check vmr for presence
        this_vmr = np.array(hf_all[vol+"_vmr"])
        vol_present[vol] = True

        if (np.amax(this_vmr) < 1.0e-20) or not config.outgas.calliope.is_included(vol):
            vol_present[vol] = False
            continue
        vol_vmr[vol] = this_vmr

        # Do other variables
        vol_bars[vol]    = np.array(hf_all[vol+"_bar"])
        vol_mol_atm[vol] = np.array(hf_all[vol+"_mol_atm"])
        vol_mol_tot[vol] = np.array(hf_all[vol+"_mol_total"])
        vol_mol_int[vol] = vol_mol_tot[vol] - vol_mol_atm[vol]

        # Volatile partitioning into the interior
        # Requires special treatment for when moles=0, which occurs when atmosphere escapes.
        mask = np.argwhere(vol_mol_tot[vol] < 1e-10) # mask of values where moles=0
        vol_mol_int[vol][mask] = 0
        vol_mol_tot[vol][mask] = 1
        vol_intpart[vol] = vol_mol_int[vol]/vol_mol_tot[vol]

    # Init plot
    fig,axs = plt.subplots(3,2, figsize=(fig_ratio[0]*fig_scale, fig_ratio[1]*fig_scale), sharex=True)
    ax_tl = axs[0][0]
    ax_cl = axs[1][0]
    ax_bl = axs[2][0]
    ax_tr = axs[0][1]
    ax_cr = axs[1][1]
    ax_br = axs[2][1]
    axs = (ax_tl, ax_cl, ax_bl, ax_tr, ax_cr, ax_br) # flatten

    # Set y-labels
    ax_tl.set_ylabel('Upward flux [W m$^{-2}$]')
    ax_cl.set_ylabel(r'$T_\mathrm{s}$ [K]')
    ax_bl.set_ylabel('Planet fraction')
    ax_tr.set_ylabel(r'$p_{\mathrm{i}}$ [bar]')
    ax_cr.set_ylabel(r'$\chi^{\mathrm{atm}}_{\mathrm{i}}$ [%]')
    ax_br.set_ylabel(r'$m^{\mathrm{int}}_{\mathrm{i}}/m^{\mathrm{tot}}_{\mathrm{i}}$ [%]')

    # Set x-labels
    for ax in (ax_bl, ax_br):
        ax.set_xlabel("Time [yr]")

    # Set titles
    ax_titles = [
        "(a) Net heat flux to space",
        "(c) Surface temperature",
        "(e) Mantle evolution",
        "(b) Surface gas partial pressure",
        "(d) Surface gas mole fraction",
        "(f) Interior volatile partitioning"
    ]
    for i,ax in enumerate(axs):
        ax.text(0.011, 0.015, ax_titles[i],
                transform=ax.transAxes,
                horizontalalignment='left',
                verticalalignment='bottom',
                fontsize=11,
                zorder=20,
                bbox=dict(fc='white', ec="white", alpha=0.5, pad=0.1, boxstyle='round')
                )

    # Move right subplots y-axes to right side
    for ax in (ax_tr, ax_cr, ax_br):
        ax.yaxis.set_label_position("right")
        ax.yaxis.tick_right()

    # Percentage plots
    for ax in (ax_cr, ax_br):
        ax.yaxis.set_major_locator(ticker.MultipleLocator(20))
        ax.yaxis.set_minor_locator(ticker.MultipleLocator(10))

    # Log axes
    if logt:
        for ax in axs:
            ax.set_xscale("log")
    ax_tl.set_yscale("symlog", linthresh=0.1)
    ax_tr.set_yscale("log")

    # Set xlim
    xmin = max(tmin, 1.0)
    if logt:
        xmax = max(1.0e6,np.amax(hf_all["Time"]))
        xlim = (xmin,10 ** np.ceil(np.log10(xmax*1.1)))
    else:
        xmax = np.amax(hf_all["Time"])
        xlim = (1.0, xmax)
    for ax in axs:
        ax.set_xlim(xlim[0],  max(xlim[1], xlim[0]+1))


    # PLOT ax_tl
    ax_tl.plot( hf_all["Time"], hf_all["F_int"], color=get_colour("int"), lw=lw, alpha=al,  label="Int.",zorder=3, linestyle='dashed')
    ax_tl.plot( hf_all["Time"], hf_all["F_atm"], color=get_colour("atm"), lw=lw, alpha=al,  label="Atm.",zorder=3)
    ax_tl.plot( hf_all["Time"], hf_all["F_olr"], color=get_colour("OLR"), lw=lw, alpha=al,  label="OLR", zorder=2)
    ax_tl.legend(loc='center left', **leg_kwargs)
    ax_tl.set_ylim(0.0, np.amax(hf_all["F_olr"]*2.0))

    # PLOT ax_cl
    min_temp = np.amin(hf_all["T_surf"])
    max_temp = np.amax(hf_all["T_surf"])
    ax_cl.plot(hf_all["Time"], hf_all["T_surf"], ls="dashed", lw=lw, alpha=al, color=get_colour("int"))
    ax_cl.plot(hf_all["Time"], hf_all["T_surf"], ls="-",      lw=lw, alpha=al, color=get_colour("atm"))
    ax_cl.set_ylim(min(1000.0,min_temp-25) , max(3500.0,max_temp+25))

    # PLOT ax_bl
<<<<<<< HEAD
    ax_bl.axhline( y=config.struct.corefrac, ls='dashed', lw=lw*1.5, alpha=al, color=dict_colors["core"], label=r'C-M boundary' )
    ax_bl.plot( hf_all["Time"], 1.0-hf_all["RF_depth"],   color=dict_colors["int"], ls="solid",    lw=lw, alpha=al, label=r'Rheol. front')
    ax_bl.plot( hf_all["Time"],     hf_all["Phi_global"], color=dict_colors["atm"], linestyle=':', lw=lw, alpha=al, label=r'Melt fraction')
=======
    ax_bl.axhline( y=options["planet_coresize"], ls='dashed', lw=lw*1.5, alpha=al, color=get_colour("core"), label=r'C-M boundary' )
    ax_bl.plot( hf_all["Time"], 1.0-hf_all["RF_depth"],   color=get_colour("int"), ls="solid",    lw=lw, alpha=al, label=r'Rheol. front')
    ax_bl.plot( hf_all["Time"],     hf_all["Phi_global"], color=get_colour("atm"), linestyle=':', lw=lw, alpha=al, label=r'Melt fraction')
>>>>>>> f1bb9228
    ax_bl.legend(loc='center left', **leg_kwargs)
    ax_bl.set_ylim(0.0,1.01)

    # PLOT ax_tr
    ax_tr.plot( hf_all["Time"], hf_all["P_surf"], color='black', linestyle='dashed', lw=lw*1.5, label=r'Total')
    bar_min, bar_max = 0.1, 10.0
    bar_max = max(bar_max, np.amax(hf_all["P_surf"]))
    for vol in gas_list:
        if not vol_present[vol]:
            continue
        ax_tr.plot( hf_all["Time"], vol_bars[vol], color=get_colour(vol), lw=lw, alpha=al, label=latexify(vol))
        bar_min = min(bar_min, np.amin(vol_bars[vol]))
    ax_tr.set_ylim(max(1.0e-7,min(bar_min, 1.0e-1)), bar_max * 2.0)
    ax_tr.yaxis.set_major_locator(ticker.LogLocator(base=10.0, numticks=5) )

    # PLOT ax_cr
    for vol in gas_list:
        if not vol_present[vol]:
            continue
        ax_cr.plot( hf_all["Time"], vol_vmr[vol]*100.0, color=get_colour(vol), lw=lw, alpha=al, label=latexify(vol))
    ax_cr.set_ylim(0, 101)

    # PLOT ax_br
    for vol in gas_list:
        if not vol_present[vol]:
            continue
        ax_br.plot( hf_all["Time"], vol_intpart[vol]*100.0, color=get_colour(vol), lw=lw, alpha=al, label=latexify(vol))
    ax_br.set_ylim(0,101)
    ax_br.legend(loc='center left', ncol=2, **leg_kwargs).set_zorder(20)

    # Save plot
    fig.subplots_adjust(wspace=0.05,hspace=0.1)
    plt_name = "plot_global"
    if logt:
        plt_name += "_log"
    else:
        plt_name += "_lin"

    fig.savefig(output_dir+"/%s.%s"%(plt_name,config.params.out.plot_fmt),
                bbox_inches='tight', dpi=200)


def plot_global_entry(handler: Proteus):
    # read helpfile
    hf_all = pd.read_csv(os.path.join(handler.directories['output'], "runtime_helpfile.csv"), sep=r"\s+")

    # make plot
    for logt in [True,False]:
        plot_global(
            hf_all=hf_all,
            output_dir=handler.directories['output'],
            config=handler.config,
            logt=logt,
            tmin=1e1,
        )

if __name__ == "__main__":
    from proteus.plot._cpl_helpers import get_handler_from_argv
    handler = get_handler_from_argv()
    plot_global_entry(handler)<|MERGE_RESOLUTION|>--- conflicted
+++ resolved
@@ -156,15 +156,10 @@
     ax_cl.set_ylim(min(1000.0,min_temp-25) , max(3500.0,max_temp+25))
 
     # PLOT ax_bl
-<<<<<<< HEAD
-    ax_bl.axhline( y=config.struct.corefrac, ls='dashed', lw=lw*1.5, alpha=al, color=dict_colors["core"], label=r'C-M boundary' )
-    ax_bl.plot( hf_all["Time"], 1.0-hf_all["RF_depth"],   color=dict_colors["int"], ls="solid",    lw=lw, alpha=al, label=r'Rheol. front')
-    ax_bl.plot( hf_all["Time"],     hf_all["Phi_global"], color=dict_colors["atm"], linestyle=':', lw=lw, alpha=al, label=r'Melt fraction')
-=======
-    ax_bl.axhline( y=options["planet_coresize"], ls='dashed', lw=lw*1.5, alpha=al, color=get_colour("core"), label=r'C-M boundary' )
+    ax_bl.axhline( y=config.struct.corefrac,     ls='dashed', lw=lw*1.5, alpha=al, color=get_colour("core"), label=r'C-M boundary' )
     ax_bl.plot( hf_all["Time"], 1.0-hf_all["RF_depth"],   color=get_colour("int"), ls="solid",    lw=lw, alpha=al, label=r'Rheol. front')
     ax_bl.plot( hf_all["Time"],     hf_all["Phi_global"], color=get_colour("atm"), linestyle=':', lw=lw, alpha=al, label=r'Melt fraction')
->>>>>>> f1bb9228
+
     ax_bl.legend(loc='center left', **leg_kwargs)
     ax_bl.set_ylim(0.0,1.01)
 
