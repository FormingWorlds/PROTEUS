--- conflicted
+++ resolved
@@ -13,14 +13,10 @@
 
 from proteus.utils.spider import MyJSON
 
-<<<<<<< HEAD
-log = logging.getLogger("fwl."+__name__)
-=======
 if TYPE_CHECKING:
     from proteus import Proteus
-
-log = logging.getLogger("PROTEUS")
->>>>>>> 7dfe6430
+    
+log = logging.getLogger("fwl."+__name__)
 
 
 def plot_interior_cmesh(
