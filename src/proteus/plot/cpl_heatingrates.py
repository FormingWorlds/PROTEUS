--- conflicted
+++ resolved
@@ -6,14 +6,10 @@
 import matplotlib as mpl
 import matplotlib.pyplot as plt
 
-<<<<<<< HEAD
-log = logging.getLogger("fwl."+__name__)
-=======
 if TYPE_CHECKING:
     from proteus import Proteus
-
-log = logging.getLogger("PROTEUS")
->>>>>>> 7dfe6430
+    
+log = logging.getLogger("fwl."+__name__)
 
 def plot_heatingrates(output_dir: str, atm, comp: list=[]):
     """Plot temperature structure and corresponding heating rates versus pressure
