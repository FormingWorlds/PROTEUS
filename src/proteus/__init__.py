<<<<<<< HEAD
from __future__ import annotations


def hello_world():
    print('hello world')
=======
__version__ = '24.07.25'
>>>>>>> f42f8a48
<|MERGE_RESOLUTION|>--- conflicted
+++ resolved
@@ -1,9 +1,3 @@
-<<<<<<< HEAD
 from __future__ import annotations
 
-
-def hello_world():
-    print('hello world')
-=======
-__version__ = '24.07.25'
->>>>>>> f42f8a48
+__version__ = '24.07.25'