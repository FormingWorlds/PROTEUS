--- conflicted
+++ resolved
@@ -57,31 +57,6 @@
         atm = steps(atm)
 
         #hack!
-<<<<<<< HEAD
-        T[0] = T[1]
-        
-        plt.figure(figsize=(7,4))
-        plt.semilogy(T,p)
-        plt.gca().invert_yaxis()
-        plt.ylabel('Pressure (mb)')
-        plt.xlabel('Temperature (K)')
-        plt.gca().xaxis.label.set_color('white')
-        plt.tick_params(axis='x', colors='white')
-        plt.gca().yaxis.label.set_color('white')
-        plt.tick_params(axis='y', colors='white')
-        # plt.show()
-#        print flux[-1]
-	print "TOA heating: " + str(heat[-1])
-
-#        if abs(flux[-1]-PrevOLR) < 0.1:
-#               break    # break here
-
-        if abs(heat[-1]-PrevTOAHeat) < 0.1:
-               break    # break here
-
-        PrevOLR = flux[-1]
-	PrevTOAHeat = heat[-1]
-=======
         # atm.temp[0] = atm.temp[1]
 
         if i % 20 == 0:
@@ -120,7 +95,6 @@
 
 
 
->>>>>>> 42245322
 
     # plot equilibrium temperature profile
     plt.figure()
